--- conflicted
+++ resolved
@@ -2,20 +2,6 @@
 rvm:
   - "1.9.3"
   - "2.0.0"
-<<<<<<< HEAD
-  - "2.1.0"
-  - rbx
-env:
-  - "PGVERSION=9.2.6-1-linux-x64 PATH=\"/opt/PostgreSQL/9.2/bin:$PATH\""
-  - "PGVERSION=8.4.19-1-linux-x64 PATH=\"/opt/PostgreSQL/8.4/bin:$PATH\""
-  - "PGCROSS=true"
-matrix:
-  # Test cross compilation only with 1.9.3
-  exclude:
-    - rvm: 2.0.0
-      env: "PGCROSS=true"
-    - rvm: 2.1.0
-=======
   - "2.1"
   - rbx
 env:
@@ -28,22 +14,15 @@
     - rvm: "1.9.3"
       env: "PGCROSS=true"
     - rvm: "2.0.0"
->>>>>>> dd2aff5a
       env: "PGCROSS=true"
     - rvm: rbx
       env: "PGCROSS=true"
   allow_failures:
-<<<<<<< HEAD
-    - rvm: rbx
-before_install:
-  - gem install hoe rspec rake-compiler;
-=======
       # hoe-highline requires at least ruby-2.0
     - rvm: "1.9.3"
       # one test fails because GVL unblocking function is not called by Rubinius core
     - rvm: rbx
 before_install:
->>>>>>> dd2aff5a
   # Download and install postgresql version to test against in /opt (for non-cross compile only)
   - "if [ -z \"$PGCROSS\" ]; then
       wget http://get.enterprisedb.com/postgresql/postgresql-$PGVERSION.run &&
@@ -52,11 +31,6 @@
     fi"
   # Install compiler and ruby versions for cross compile (as seperate tasks to not exceed timeout limits)
   - "if [ -n \"$PGCROSS\" ]; then sudo apt-get install gcc-mingw-w64-i686 binutils-mingw-w64-i686 gcc-mingw-w64-x86-64 binutils-mingw-w64-x86-64; fi"
-<<<<<<< HEAD
-  - "if [ -n \"$PGCROSS\" ]; then rake-compiler cross-ruby VERSION=1.9.3-p484; fi"
-  - "if [ -n \"$PGCROSS\" ]; then rake-compiler cross-ruby VERSION=2.1.0 HOST=x86_64-w64-mingw32; fi"
-=======
   - "if [ -n \"$PGCROSS\" ]; then rake-compiler cross-ruby VERSION=1.9.3-p547 MINIRUBYOPT=--disable-gems; fi"
   - "if [ -n \"$PGCROSS\" ]; then rake-compiler cross-ruby VERSION=2.0.0-p481 MINIRUBYOPT=--disable-gems HOST=x86_64-w64-mingw32; fi"
->>>>>>> dd2aff5a
 script: "if [ -z \"$PGCROSS\" ]; then rake compile test; else rake cross compile; fi"