--- conflicted
+++ resolved
@@ -9,13 +9,8 @@
   spec.authors       = ["Michael Granger", "Lars Kanis"]
   spec.email         = ["ged@FaerieMUD.org", "lars@greiz-reinsdorf.de"]
 
-<<<<<<< HEAD
   spec.summary       = "Pg is the Ruby interface to the PostgreSQL RDBMS"
   spec.description   = "Pg is the Ruby interface to the PostgreSQL RDBMS. It works with PostgreSQL 9.3 and later."
-=======
-  spec.summary       = "Pg is the Ruby interface to the {PostgreSQL RDBMS}[http://www.postgresql.org/]"
-  spec.description   = "Pg is the Ruby interface to the {PostgreSQL RDBMS}[http://www.postgresql.org/].\n\nIt works with {PostgreSQL 9.3 and later}[http://www.postgresql.org/support/versioning/].\n\nA small example usage:\n\n  #!/usr/bin/env ruby\n\n  require 'pg'\n\n  # Output a table of current connections to the DB\n  conn = PG.connect( dbname: 'sales' )\n  conn.exec( \"SELECT * FROM pg_stat_activity\" ) do |result|\n    puts \"     PID | User             | Query\"\n    result.each do |row|\n      puts \" %7d | %-16s | %s \" %\n        row.values_at('pid', 'usename', 'query')\n    end\n  end"
->>>>>>> f04d4f2a
   spec.homepage      = "https://github.com/ged/ruby-pg"
   spec.license       = "BSD-2-Clause"
   spec.required_ruby_version = ">= 2.3"
