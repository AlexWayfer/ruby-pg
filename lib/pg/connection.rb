# -*- ruby -*-
# frozen_string_literal: true

require 'pg' unless defined?( PG )
require 'io/wait' unless ::IO.public_instance_methods(false).include?(:wait_readable)
require 'socket'

# The PostgreSQL connection class. The interface for this class is based on
# {libpq}[http://www.postgresql.org/docs/current/libpq.html], the C
# application programmer's interface to PostgreSQL. Some familiarity with libpq
# is recommended, but not necessary.
#
# For example, to send query to the database on the localhost:
#
#    require 'pg'
#    conn = PG::Connection.open(:dbname => 'test')
#    res = conn.exec_params('SELECT $1 AS a, $2 AS b, $3 AS c', [1, 2, nil])
#    # Equivalent to:
#    #  res  = conn.exec('SELECT 1 AS a, 2 AS b, NULL AS c')
#
# See the PG::Result class for information on working with the results of a query.
#
# Many methods of this class have three variants kind of:
# 1. #exec - the base method which is an alias to #async_exec .
#    This is the method that should be used in general.
# 2. #async_exec - the async aware version of the method, implemented by libpq's async API.
# 3. #sync_exec - the method version that is implemented by blocking function(s) of libpq.
#
# Sync and async version of the method can be switched by Connection.async_api= , however it is not recommended to change the default.
class PG::Connection

	# The order the options are passed to the ::connect method.
	CONNECT_ARGUMENT_ORDER = %w[host port options tty dbname user password].freeze


	### Quote a single +value+ for use in a connection-parameter string.
	def self.quote_connstr( value )
		return "'" + value.to_s.gsub( /[\\']/ ) {|m| '\\' + m } + "'"
	end

	# Convert Hash options to connection String
	#
	# Values are properly quoted and escaped.
	def self.connect_hash_to_string( hash )
		hash.map { |k,v| "#{k}=#{quote_connstr(v)}" }.join( ' ' )
	end

	# Shareable program name for Ractor
	PROGRAM_NAME = $PROGRAM_NAME.dup.freeze

	# Parse the connection +args+ into a connection-parameter string.
	# See PG::Connection.new for valid arguments.
	#
	# It accepts:
	# * an option String kind of "host=name port=5432"
	# * an option Hash kind of {host: "name", port: 5432}
	# * URI string
	# * URI object
	# * positional arguments
	#
	# The method adds the option "fallback_application_name" if it isn't already set.
	# It returns a connection string with "key=value" pairs.
	def self.parse_connect_args( *args )
		hash_arg = args.last.is_a?( Hash ) ? args.pop.transform_keys(&:to_sym) : {}
		iopts = {}

		if args.length == 1
			case args.first.to_s
			when /=/, /:\/\//
				# Option or URL string style
				conn_string = args.first.to_s
				iopts = PG::Connection.conninfo_parse(conn_string).each_with_object({}){|h, o| o[h[:keyword].to_sym] = h[:val] if h[:val] }
			else
				# Positional parameters (only host given)
				iopts[CONNECT_ARGUMENT_ORDER.first.to_sym] = args.first
			end
		else
			# Positional parameters with host and more
			max = CONNECT_ARGUMENT_ORDER.length
			raise ArgumentError,
					"Extra positional parameter %d: %p" % [ max + 1, args[max] ] if args.length > max

			CONNECT_ARGUMENT_ORDER.zip( args ) do |(k,v)|
				iopts[ k.to_sym ] = v if v
			end
			iopts.delete(:tty) # ignore obsolete tty parameter
		end

		iopts.merge!( hash_arg )

		if !iopts[:fallback_application_name]
			iopts[:fallback_application_name] = PROGRAM_NAME.sub( /^(.{30}).{4,}(.{30})$/ ){ $1+"..."+$2 }
		end

		return connect_hash_to_string(iopts)
	end

	# Return a String representation of the object suitable for debugging.
	def inspect
		str = self.to_s
		str[-1,0] = if finished?
			" finished"
		else
			stats = []
			stats << " status=#{ PG.constants.grep(/CONNECTION_/).find{|c| PG.const_get(c) == status} }" if status != CONNECTION_OK
			stats << " transaction_status=#{ PG.constants.grep(/PQTRANS_/).find{|c| PG.const_get(c) == transaction_status} }" if transaction_status != PG::PQTRANS_IDLE
			stats << " nonblocking=#{ isnonblocking }" if isnonblocking
			stats << " pipeline_status=#{ PG.constants.grep(/PQ_PIPELINE_/).find{|c| PG.const_get(c) == pipeline_status} }" if respond_to?(:pipeline_status) && pipeline_status != PG::PQ_PIPELINE_OFF
			stats << " client_encoding=#{ get_client_encoding }" if get_client_encoding != "UTF8"
			stats << " type_map_for_results=#{ type_map_for_results.to_s }" unless type_map_for_results.is_a?(PG::TypeMapAllStrings)
			stats << " type_map_for_queries=#{ type_map_for_queries.to_s }" unless type_map_for_queries.is_a?(PG::TypeMapAllStrings)
			stats << " encoder_for_put_copy_data=#{ encoder_for_put_copy_data.to_s }" if encoder_for_put_copy_data
			stats << " decoder_for_get_copy_data=#{ decoder_for_get_copy_data.to_s }" if decoder_for_get_copy_data
			" host=#{host} port=#{port} user=#{user}#{stats.join}"
		end
		return str
	end

	BinarySignature = "PGCOPY\n\377\r\n\0".b

	#  call-seq:
	#     conn.copy_data( sql [, coder] ) {|sql_result| ... } -> PG::Result
	#
	# Execute a copy process for transferring data to or from the server.
	#
	# This issues the SQL COPY command via #exec. The response to this
	# (if there is no error in the command) is a PG::Result object that
	# is passed to the block, bearing a status code of PGRES_COPY_OUT or
	# PGRES_COPY_IN (depending on the specified copy direction).
	# The application should then use #put_copy_data or #get_copy_data
	# to receive or transmit data rows and should return from the block
	# when finished.
	#
	# #copy_data returns another PG::Result object when the data transfer
	# is complete. An exception is raised if some problem was encountered,
	# so it isn't required to make use of any of them.
	# At this point further SQL commands can be issued via #exec.
	# (It is not possible to execute other SQL commands using the same
	# connection while the COPY operation is in progress.)
	#
	# This method ensures, that the copy process is properly terminated
	# in case of client side or server side failures. Therefore, in case
	# of blocking mode of operation, #copy_data is preferred to raw calls
	# of #put_copy_data, #get_copy_data and #put_copy_end.
	#
	# _coder_ can be a PG::Coder derivation
	# (typically PG::TextEncoder::CopyRow or PG::TextDecoder::CopyRow).
	# This enables encoding of data fields given to #put_copy_data
	# or decoding of fields received by #get_copy_data.
	#
	# Example with CSV input format:
	#   conn.exec "create table my_table (a text,b text,c text,d text)"
	#   conn.copy_data "COPY my_table FROM STDIN CSV" do
	#     conn.put_copy_data "some,data,to,copy\n"
	#     conn.put_copy_data "more,data,to,copy\n"
	#   end
	# This creates +my_table+ and inserts two CSV rows.
	#
	# The same with text format encoder PG::TextEncoder::CopyRow
	# and Array input:
	#   enco = PG::TextEncoder::CopyRow.new
	#   conn.copy_data "COPY my_table FROM STDIN", enco do
	#     conn.put_copy_data ['some', 'data', 'to', 'copy']
	#     conn.put_copy_data ['more', 'data', 'to', 'copy']
	#   end
	#
	# Example with CSV output format:
	#   conn.copy_data "COPY my_table TO STDOUT CSV" do
	#     while row=conn.get_copy_data
	#       p row
	#     end
	#   end
	# This prints all rows of +my_table+ to stdout:
	#   "some,data,to,copy\n"
	#   "more,data,to,copy\n"
	#
	# The same with text format decoder PG::TextDecoder::CopyRow
	# and Array output:
	#   deco = PG::TextDecoder::CopyRow.new
	#   conn.copy_data "COPY my_table TO STDOUT", deco do
	#     while row=conn.get_copy_data
	#       p row
	#     end
	#   end
	# This receives all rows of +my_table+ as ruby array:
	#   ["some", "data", "to", "copy"]
	#   ["more", "data", "to", "copy"]

	def copy_data( sql, coder=nil )
		raise PG::NotInBlockingMode.new("copy_data can not be used in nonblocking mode", connection: self) if nonblocking?
		res = exec( sql )

		case res.result_status
		when PGRES_COPY_IN
			begin
				if res.binary_tuples == 1
					# Binary file header (11 byte signature, 32 bit flags and 32 bit extension length)
					put_copy_data(BinarySignature + ("\x00" * 8))
				end

				if coder
					old_coder = self.encoder_for_put_copy_data
					self.encoder_for_put_copy_data = coder
				end

				yield res
			rescue Exception => err
				errmsg = "%s while copy data: %s" % [ err.class.name, err.message ]
				begin
					put_copy_end( errmsg )
				rescue PG::Error
					# Ignore error in cleanup to avoid losing original exception
				end
				discard_results
				raise err
			else
				begin
					self.encoder_for_put_copy_data = old_coder if coder

					if res.binary_tuples == 1
						put_copy_data("\xFF\xFF") # Binary file trailer 16 bit "-1"
					end

					put_copy_end
				rescue PG::Error => err
					raise PG::LostCopyState.new("#{err} (probably by executing another SQL query while running a COPY command)", connection: self)
				end
				get_last_result
			ensure
				self.encoder_for_put_copy_data = old_coder if coder
			end

		when PGRES_COPY_OUT
			begin
				if coder
					old_coder = self.decoder_for_get_copy_data
					self.decoder_for_get_copy_data = coder
				end
				yield res
			rescue Exception
				cancel
				discard_results
				raise
			else
				if res.binary_tuples == 1
					# there are two end markers in binary mode: file trailer and the final nil
					if get_copy_data
						discard_results
						raise PG::NotAllCopyDataRetrieved.new("Not all binary COPY data retrieved", connection: self)
					end
				end
				res = get_last_result
				if !res
					discard_results
					raise PG::LostCopyState.new("Lost COPY state (probably by executing another SQL query while running a COPY command)", connection: self)
				elsif res.result_status != PGRES_COMMAND_OK
					discard_results
					raise PG::NotAllCopyDataRetrieved.new("Not all COPY data retrieved", connection: self)
				end
				res
			ensure
				self.decoder_for_get_copy_data = old_coder if coder
			end

		else
			raise ArgumentError, "SQL command is no COPY statement: #{sql}"
		end
	end

	# Backward-compatibility aliases for stuff that's moved into PG.
	class << self
		define_method( :isthreadsafe, &PG.method(:isthreadsafe) )
	end

	#
	# call-seq:
	#    conn.transaction { |conn| ... } -> result of the block
	#
	# Executes a +BEGIN+ at the start of the block,
	# and a +COMMIT+ at the end of the block, or
	# +ROLLBACK+ if any exception occurs.
	def transaction
		rollback = false
		exec "BEGIN"
		yield(self)
	rescue Exception
		rollback = true
		cancel if transaction_status == PG::PQTRANS_ACTIVE
		block
		exec "ROLLBACK"
		raise
	ensure
		exec "COMMIT" unless rollback
	end

	### Returns an array of Hashes with connection defaults. See ::conndefaults
	### for details.
	def conndefaults
		return self.class.conndefaults
	end

	### Return the Postgres connection defaults structure as a Hash keyed by option
	### keyword (as a Symbol).
	###
	### See also #conndefaults
	def self.conndefaults_hash
		return self.conndefaults.each_with_object({}) do |info, hash|
			hash[ info[:keyword].to_sym ] = info[:val]
		end
	end

	### Returns a Hash with connection defaults. See ::conndefaults_hash
	### for details.
	def conndefaults_hash
		return self.class.conndefaults_hash
	end

	### Return the Postgres connection info structure as a Hash keyed by option
	### keyword (as a Symbol).
	###
	### See also #conninfo
	def conninfo_hash
		return self.conninfo.each_with_object({}) do |info, hash|
			hash[ info[:keyword].to_sym ] = info[:val]
		end
	end

	# Method 'ssl_attribute' was introduced in PostgreSQL 9.5.
	if self.instance_methods.find{|m| m.to_sym == :ssl_attribute }
		# call-seq:
		#   conn.ssl_attributes -> Hash<String,String>
		#
		# Returns SSL-related information about the connection as key/value pairs
		#
		# The available attributes varies depending on the SSL library being used,
		# and the type of connection.
		#
		# See also #ssl_attribute
		def ssl_attributes
			ssl_attribute_names.each.with_object({}) do |n,h|
				h[n] = ssl_attribute(n)
			end
		end
	end

	# Read all pending socket input to internal memory and raise an exception in case of errors.
	#
	# This verifies that the connection socket is in a usable state and not aborted in any way.
	# No communication is done with the server.
	# Only pending data is read from the socket - the method doesn't wait for any outstanding server answers.
	#
	# Raises a kind of PG::Error if there was an error reading the data or if the socket is in a failure state.
<<<<<<< HEAD
	#
	# The method doesn't verify that the server is still responding.
	# To verify that the communication to the server works, it is recommended to use something like <tt>conn.exec('')</tt> instead.
	def check_connection
=======
	def check_socket
>>>>>>> 77cc9e6a
		while socket_io.wait_readable(0)
			consume_input
		end
		nil
	end

	# call-seq:
	#    conn.get_result() -> PG::Result
	#    conn.get_result() {|pg_result| block }
	#
	# Blocks waiting for the next result from a call to
	# #send_query (or another asynchronous command), and returns
	# it. Returns +nil+ if no more results are available.
	#
	# Note: call this function repeatedly until it returns +nil+, or else
	# you will not be able to issue further commands.
	#
	# If the optional code block is given, it will be passed <i>result</i> as an argument,
	# and the PG::Result object will  automatically be cleared when the block terminates.
	# In this instance, <code>conn.exec</code> returns the value of the block.
	def get_result
		block
		sync_get_result
	end
	alias async_get_result get_result

	# call-seq:
	#    conn.get_copy_data( [ nonblock = false [, decoder = nil ]] ) -> Object
	#
	# Return one row of data, +nil+
	# if the copy is done, or +false+ if the call would
	# block (only possible if _nonblock_ is true).
	#
	# If _decoder_ is not set or +nil+, data is returned as binary string.
	#
	# If _decoder_ is set to a PG::Coder derivation, the return type depends on this decoder.
	# PG::TextDecoder::CopyRow decodes the received data fields from one row of PostgreSQL's
	# COPY text format to an Array of Strings.
	# Optionally the decoder can type cast the single fields to various Ruby types in one step,
	# if PG::TextDecoder::CopyRow#type_map is set accordingly.
	#
	# See also #copy_data.
	#
	def get_copy_data(async=false, decoder=nil)
		if async
			return sync_get_copy_data(async, decoder)
		else
			while (res=sync_get_copy_data(true, decoder)) == false
				socket_io.wait_readable
				consume_input
			end
			return res
		end
	end
	alias async_get_copy_data get_copy_data


	# In async_api=true mode (default) all send calls run nonblocking.
	# The difference is that setnonblocking(true) disables automatic handling of would-block cases.
	# In async_api=false mode all send calls run directly on libpq.
	# Blocking vs. nonblocking state can be changed in libpq.

	# call-seq:
	#    conn.setnonblocking(Boolean) -> nil
	#
	# Sets the nonblocking status of the connection.
	# In the blocking state, calls to #send_query
	# will block until the message is sent to the server,
	# but will not wait for the query results.
	# In the nonblocking state, calls to #send_query
	# will return an error if the socket is not ready for
	# writing.
	# Note: This function does not affect #exec, because
	# that function doesn't return until the server has
	# processed the query and returned the results.
	#
	# Returns +nil+.
	def setnonblocking(enabled)
		singleton_class.async_send_api = !enabled
		self.flush_data = !enabled
		sync_setnonblocking(true)
	end
	alias async_setnonblocking setnonblocking

	# sync/async isnonblocking methods are switched by async_setnonblocking()

	# call-seq:
	#    conn.isnonblocking() -> Boolean
	#
	# Returns the blocking status of the database connection.
	# Returns +true+ if the connection is set to nonblocking mode and +false+ if blocking.
	def isnonblocking
		false
	end
	alias async_isnonblocking isnonblocking
	alias nonblocking? isnonblocking

	# call-seq:
	#    conn.put_copy_data( buffer [, encoder] ) -> Boolean
	#
	# Transmits _buffer_ as copy data to the server.
	# Returns true if the data was sent, false if it was
	# not sent (false is only possible if the connection
	# is in nonblocking mode, and this command would block).
	#
	# _encoder_ can be a PG::Coder derivation (typically PG::TextEncoder::CopyRow).
	# This encodes the data fields given as _buffer_ from an Array of Strings to
	# PostgreSQL's COPY text format inclusive proper escaping. Optionally
	# the encoder can type cast the fields from various Ruby types in one step,
	# if PG::TextEncoder::CopyRow#type_map is set accordingly.
	#
	# Raises an exception if an error occurs.
	#
	# See also #copy_data.
	#
	def put_copy_data(buffer, encoder=nil)
		# sync_put_copy_data does a non-blocking attept to flush data.
		until res=sync_put_copy_data(buffer, encoder)
			# It didn't flush immediately and allocation of more buffering memory failed.
			# Wait for all data sent by doing a blocking flush.
			res = flush
		end

		# And do a blocking flush every 100 calls.
		# This is to avoid memory bloat, when sending the data is slower than calls to put_copy_data happen.
		if (@calls_to_put_copy_data += 1) > 100
			@calls_to_put_copy_data = 0
			res = flush
		end
		res
	end
	alias async_put_copy_data put_copy_data

	# call-seq:
	#    conn.put_copy_end( [ error_message ] ) -> Boolean
	#
	# Sends end-of-data indication to the server.
	#
	# _error_message_ is an optional parameter, and if set,
	# forces the COPY command to fail with the string
	# _error_message_.
	#
	# Returns true if the end-of-data was sent, #false* if it was
	# not sent (*false* is only possible if the connection
	# is in nonblocking mode, and this command would block).
	def put_copy_end(*args)
		until sync_put_copy_end(*args)
			flush
		end
		@calls_to_put_copy_data = 0
		flush
	end
	alias async_put_copy_end put_copy_end

	if method_defined? :sync_encrypt_password
		# call-seq:
		#    conn.encrypt_password( password, username, algorithm=nil ) -> String
		#
		# This function is intended to be used by client applications that wish to send commands like <tt>ALTER USER joe PASSWORD 'pwd'</tt>.
		# It is good practice not to send the original cleartext password in such a command, because it might be exposed in command logs, activity displays, and so on.
		# Instead, use this function to convert the password to encrypted form before it is sent.
		#
		# The +password+ and +username+ arguments are the cleartext password, and the SQL name of the user it is for.
		# +algorithm+ specifies the encryption algorithm to use to encrypt the password.
		# Currently supported algorithms are +md5+ and +scram-sha-256+ (+on+ and +off+ are also accepted as aliases for +md5+, for compatibility with older server versions).
		# Note that support for +scram-sha-256+ was introduced in PostgreSQL version 10, and will not work correctly with older server versions.
		# If algorithm is omitted or +nil+, this function will query the server for the current value of the +password_encryption+ setting.
		# That can block, and will fail if the current transaction is aborted, or if the connection is busy executing another query.
		# If you wish to use the default algorithm for the server but want to avoid blocking, query +password_encryption+ yourself before calling #encrypt_password, and pass that value as the algorithm.
		#
		# Return value is the encrypted password.
		# The caller can assume the string doesn't contain any special characters that would require escaping.
		#
		# Available since PostgreSQL-10.
		# See also corresponding {libpq function}[https://www.postgresql.org/docs/current/libpq-misc.html#LIBPQ-PQENCRYPTPASSWORDCONN].
		def encrypt_password( password, username, algorithm=nil )
			algorithm ||= exec("SHOW password_encryption").getvalue(0,0)
			sync_encrypt_password(password, username, algorithm)
		end
		alias async_encrypt_password encrypt_password
	end

	# call-seq:
	#   conn.reset()
	#
	# Resets the backend connection. This method closes the
	# backend connection and tries to re-connect.
	def reset
		reset_start
		async_connect_or_reset(:reset_poll)
		self
	end
	alias async_reset reset

	# call-seq:
	#    conn.cancel() -> String
	#
	# Requests cancellation of the command currently being
	# processed.
	#
	# Returns +nil+ on success, or a string containing the
	# error message if a failure occurs.
	def cancel
		be_pid = backend_pid
		be_key = backend_key
		cancel_request = [0x10, 1234, 5678, be_pid, be_key].pack("NnnNN")

		if Fiber.respond_to?(:scheduler) && Fiber.scheduler && RUBY_PLATFORM =~ /mingw|mswin/
			# Ruby's nonblocking IO is not really supported on Windows.
			# We work around by using threads and explicit calls to wait_readable/wait_writable.
			cl = Thread.new(socket_io.remote_address) { |ra| ra.connect }.value
			begin
				cl.write_nonblock(cancel_request)
			rescue IO::WaitReadable, Errno::EINTR
				cl.wait_writable
				retry
			end
			begin
				cl.read_nonblock(1)
			rescue IO::WaitReadable, Errno::EINTR
				cl.wait_readable
				retry
			rescue EOFError
			end
		elsif RUBY_ENGINE == 'truffleruby'
			begin
				cl = socket_io.remote_address.connect
			rescue NotImplementedError
				# Workaround for truffleruby < 21.3.0
				cl2 = Socket.for_fd(socket_io.fileno)
				cl2.autoclose = false
				adr = cl2.remote_address
				if adr.ip?
					cl = TCPSocket.new(adr.ip_address, adr.ip_port)
					cl.autoclose = false
				else
					cl = UNIXSocket.new(adr.unix_path)
					cl.autoclose = false
				end
			end
			cl.write(cancel_request)
			cl.read(1)
		else
			cl = socket_io.remote_address.connect
			# Send CANCEL_REQUEST_CODE and parameters
			cl.write(cancel_request)
			# Wait for the postmaster to close the connection, which indicates that it's processed the request.
			cl.read(1)
		end

		cl.close
		nil
	rescue SystemCallError => err
		err.to_s
	end
	alias async_cancel cancel

	private def async_connect_or_reset(poll_meth)
		# Track the progress of the connection, waiting for the socket to become readable/writable before polling it

		if (timeo = conninfo_hash[:connect_timeout].to_i) && timeo > 0
			# Lowest timeout is 2 seconds - like in libpq
			timeo = [timeo, 2].max
			host_count = conninfo_hash[:host].to_s.count(",") + 1
			stop_time = timeo * host_count + Process.clock_gettime(Process::CLOCK_MONOTONIC)
		end

		poll_status = PG::PGRES_POLLING_WRITING
		until poll_status == PG::PGRES_POLLING_OK ||
				poll_status == PG::PGRES_POLLING_FAILED

			# Set single timeout to parameter "connect_timeout" but
			# don't exceed total connection time of number-of-hosts * connect_timeout.
			timeout = [timeo, stop_time - Process.clock_gettime(Process::CLOCK_MONOTONIC)].min if stop_time
			event = if !timeout || timeout >= 0
				# If the socket needs to read, wait 'til it becomes readable to poll again
				case poll_status
				when PG::PGRES_POLLING_READING
					if defined?(IO::READABLE) # ruby-3.0+
						socket_io.wait(IO::READABLE | IO::PRIORITY, timeout)
					else
						IO.select([socket_io], nil, [socket_io], timeout)
					end

				# ...and the same for when the socket needs to write
				when PG::PGRES_POLLING_WRITING
					if defined?(IO::WRITABLE) # ruby-3.0+
						# Use wait instead of wait_readable, since connection errors are delivered as
						# exceptional/priority events on Windows.
						socket_io.wait(IO::WRITABLE | IO::PRIORITY, timeout)
					else
						# io#wait on ruby-2.x doesn't wait for priority, so fallback to IO.select
						IO.select(nil, [socket_io], [socket_io], timeout)
					end
				end
			end
			# connection to server at "localhost" (127.0.0.1), port 5433 failed: timeout expired (PG::ConnectionBad)
			# connection to server on socket "/var/run/postgresql/.s.PGSQL.5433" failed: No such file or directory
			unless event
				if self.class.send(:host_is_named_pipe?, host)
					connhost = "on socket \"#{host}\""
				elsif respond_to?(:hostaddr)
					connhost = "at \"#{host}\" (#{hostaddr}), port #{port}"
				else
					connhost = "at \"#{host}\", port #{port}"
				end
				raise PG::ConnectionBad.new("connection to server #{connhost} failed: timeout expired", connection: self)
			end

			# Check to see if it's finished or failed yet
			poll_status = send( poll_meth )
		end

		unless status == PG::CONNECTION_OK
			msg = error_message
			finish
			raise PG::ConnectionBad.new(msg, connection: self)
		end

		# Set connection to nonblocking to handle all blocking states in ruby.
		# That way a fiber scheduler is able to handle IO requests.
		sync_setnonblocking(true)
		self.flush_data = true
		set_default_encoding
	end

	class << self
		# call-seq:
		#    PG::Connection.new -> conn
		#    PG::Connection.new(connection_hash) -> conn
		#    PG::Connection.new(connection_string) -> conn
		#    PG::Connection.new(host, port, options, tty, dbname, user, password) ->  conn
		#
		# Create a connection to the specified server.
		#
		# +connection_hash+ must be a ruby Hash with connection parameters.
		# See the {list of valid parameters}[https://www.postgresql.org/docs/current/libpq-connect.html#LIBPQ-PARAMKEYWORDS] in the PostgreSQL documentation.
		#
		# There are two accepted formats for +connection_string+: plain <code>keyword = value</code> strings and URIs.
		# See the documentation of {connection strings}[https://www.postgresql.org/docs/current/libpq-connect.html#LIBPQ-CONNSTRING].
		#
		# The positional parameter form has the same functionality except that the missing parameters will always take on default values. The parameters are:
		# [+host+]
		#   server hostname
		# [+port+]
		#   server port number
		# [+options+]
		#   backend options
		# [+tty+]
		#   (ignored in all versions of PostgreSQL)
		# [+dbname+]
		#   connecting database name
		# [+user+]
		#   login user name
		# [+password+]
		#   login password
		#
		# Examples:
		#
		#   # Connect using all defaults
		#   PG::Connection.new
		#
		#   # As a Hash
		#   PG::Connection.new( dbname: 'test', port: 5432 )
		#
		#   # As a String
		#   PG::Connection.new( "dbname=test port=5432" )
		#
		#   # As an Array
		#   PG::Connection.new( nil, 5432, nil, nil, 'test', nil, nil )
		#
		#   # As an URI
		#   PG::Connection.new( "postgresql://user:pass@pgsql.example.com:5432/testdb?sslmode=require" )
		#
		# If the Ruby default internal encoding is set (i.e., <code>Encoding.default_internal != nil</code>), the
		# connection will have its +client_encoding+ set accordingly.
		#
		# Raises a PG::Error if the connection fails.
		def new(*args)
			conn = connect_to_hosts(*args)

			if block_given?
				begin
					return yield conn
				ensure
					conn.finish
				end
			end
			conn
		end
		alias async_connect new
		alias connect new
		alias open new
		alias setdb new
		alias setdblogin new

		private def connect_to_hosts(*args)
			option_string = parse_connect_args(*args)
			iopts = PG::Connection.conninfo_parse(option_string).each_with_object({}){|h, o| o[h[:keyword].to_sym] = h[:val] if h[:val] }
			iopts = PG::Connection.conndefaults.each_with_object({}){|h, o| o[h[:keyword].to_sym] = h[:val] if h[:val] }.merge(iopts)

			if iopts[:hostaddr]
				# hostaddr is provided -> no need to resolve hostnames

			elsif iopts[:host] && !iopts[:host].empty? && PG.library_version >= 100000
				# Resolve DNS in Ruby to avoid blocking state while connecting.
				# Multiple comma-separated values are generated, if the hostname resolves to both IPv4 and IPv6 addresses.
				# This requires PostgreSQL-10+, so no DNS resolving is done on earlier versions.
				ihosts = iopts[:host].split(",", -1)
				iports = iopts[:port].split(",", -1)
				iports = [nil] if iports.size == 0
				iports = iports * ihosts.size if iports.size == 1
				raise PG::ConnectionBad, "could not match #{iports.size} port numbers to #{ihosts.size} hosts" if iports.size != ihosts.size

				dests = ihosts.each_with_index.flat_map do |mhost, idx|
					unless host_is_named_pipe?(mhost)
						if Fiber.respond_to?(:scheduler) &&
									Fiber.scheduler &&
									RUBY_VERSION < '3.1.'

							# Use a second thread to avoid blocking of the scheduler.
							# `TCPSocket.gethostbyname` isn't fiber aware before ruby-3.1.
							hostaddrs = Thread.new{ Addrinfo.getaddrinfo(mhost, nil, nil, :STREAM).map(&:ip_address) rescue [''] }.value
						else
							hostaddrs = Addrinfo.getaddrinfo(mhost, nil, nil, :STREAM).map(&:ip_address) rescue ['']
						end
					else
						# No hostname to resolve (UnixSocket)
						hostaddrs = [nil]
					end
					hostaddrs.map { |hostaddr| [hostaddr, mhost, iports[idx]] }
				end
				iopts.merge!(
					hostaddr: dests.map{|d| d[0] }.join(","),
					host: dests.map{|d| d[1] }.join(","),
					port: dests.map{|d| d[2] }.join(","))
			else
				# No host given
			end
			conn = self.connect_start(iopts) or
										raise(PG::Error, "Unable to create a new connection")

			raise PG::ConnectionBad, conn.error_message if conn.status == PG::CONNECTION_BAD

			conn.send(:async_connect_or_reset, :connect_poll)
			conn
		end

		private def host_is_named_pipe?(host_string)
			host_string.empty? || host_string.start_with?("/") ||  # it's UnixSocket?
							host_string.start_with?("@") ||  # it's UnixSocket in the abstract namespace?
							# it's a path on Windows?
							(RUBY_PLATFORM =~ /mingw|mswin/ && host_string =~ /\A([\/\\]|\w:[\/\\])/)
		end

		# call-seq:
		#    PG::Connection.ping(connection_hash)       -> Integer
		#    PG::Connection.ping(connection_string)     -> Integer
		#    PG::Connection.ping(host, port, options, tty, dbname, login, password) ->  Integer
		#
		# PQpingParams reports the status of the server.
		#
		# It accepts connection parameters identical to those of PQ::Connection.new .
		# It is not necessary to supply correct user name, password, or database name values to obtain the server status; however, if incorrect values are provided, the server will log a failed connection attempt.
		#
		# See PG::Connection.new for a description of the parameters.
		#
		# Returns one of:
		# [+PQPING_OK+]
		#   server is accepting connections
		# [+PQPING_REJECT+]
		#   server is alive but rejecting connections
		# [+PQPING_NO_RESPONSE+]
		#   could not establish connection
		# [+PQPING_NO_ATTEMPT+]
		#   connection not attempted (bad params)
		#
<<<<<<< HEAD
		# See also check_connection for a way to check the connection without doing any server communication.
=======
		# See also check_socket for a way to check the connection without doing any server communication.
>>>>>>> 77cc9e6a
		def ping(*args)
			if Fiber.respond_to?(:scheduler) && Fiber.scheduler
				# Run PQping in a second thread to avoid blocking of the scheduler.
				# Unfortunately there's no nonblocking way to run ping.
				Thread.new { sync_ping(*args) }.value
			else
				sync_ping(*args)
			end
		end
		alias async_ping ping

		REDIRECT_CLASS_METHODS = PG.make_shareable({
			:new => [:async_connect, :sync_connect],
			:connect => [:async_connect, :sync_connect],
			:open => [:async_connect, :sync_connect],
			:setdb => [:async_connect, :sync_connect],
			:setdblogin => [:async_connect, :sync_connect],
			:ping => [:async_ping, :sync_ping],
		})

		# These methods are affected by PQsetnonblocking
		REDIRECT_SEND_METHODS = PG.make_shareable({
			:isnonblocking => [:async_isnonblocking, :sync_isnonblocking],
			:nonblocking? => [:async_isnonblocking, :sync_isnonblocking],
			:put_copy_data => [:async_put_copy_data, :sync_put_copy_data],
			:put_copy_end => [:async_put_copy_end, :sync_put_copy_end],
			:flush => [:async_flush, :sync_flush],
		})
		REDIRECT_METHODS = {
			:exec => [:async_exec, :sync_exec],
			:query => [:async_exec, :sync_exec],
			:exec_params => [:async_exec_params, :sync_exec_params],
			:prepare => [:async_prepare, :sync_prepare],
			:exec_prepared => [:async_exec_prepared, :sync_exec_prepared],
			:describe_portal => [:async_describe_portal, :sync_describe_portal],
			:describe_prepared => [:async_describe_prepared, :sync_describe_prepared],
			:setnonblocking => [:async_setnonblocking, :sync_setnonblocking],
			:get_result => [:async_get_result, :sync_get_result],
			:get_last_result => [:async_get_last_result, :sync_get_last_result],
			:get_copy_data => [:async_get_copy_data, :sync_get_copy_data],
			:reset => [:async_reset, :sync_reset],
			:set_client_encoding => [:async_set_client_encoding, :sync_set_client_encoding],
			:client_encoding= => [:async_set_client_encoding, :sync_set_client_encoding],
			:cancel => [:async_cancel, :sync_cancel],
		}

		if PG::Connection.instance_methods.include? :async_encrypt_password
			REDIRECT_METHODS.merge!({
				:encrypt_password => [:async_encrypt_password, :sync_encrypt_password],
			})
		end
		PG.make_shareable(REDIRECT_METHODS)

		def async_send_api=(enable)
			REDIRECT_SEND_METHODS.each do |ali, (async, sync)|
				undef_method(ali) if method_defined?(ali)
				alias_method( ali, enable ? async : sync )
			end
		end

		# Switch between sync and async libpq API.
		#
		#   PG::Connection.async_api = true
		# this is the default.
		# It sets an alias from #exec to #async_exec, #reset to #async_reset and so on.
		#
		#   PG::Connection.async_api = false
		# sets an alias from #exec to #sync_exec, #reset to #sync_reset and so on.
		#
		# pg-1.1.0+ defaults to libpq's async API for query related blocking methods.
		# pg-1.3.0+ defaults to libpq's async API for all possibly blocking methods.
		#
		# _PLEASE_ _NOTE_: This method is not part of the public API and is for debug and development use only.
		# Do not use this method in production code.
		# Any issues with the default setting of <tt>async_api=true</tt> should be reported to the maintainers instead.
		#
		def async_api=(enable)
			self.async_send_api = enable
			REDIRECT_METHODS.each do |ali, (async, sync)|
				remove_method(ali) if method_defined?(ali)
				alias_method( ali, enable ? async : sync )
			end
			REDIRECT_CLASS_METHODS.each do |ali, (async, sync)|
				singleton_class.remove_method(ali) if method_defined?(ali)
				singleton_class.alias_method(ali, enable ? async : sync )
			end
		end
	end

	self.async_api = true
end # class PG::Connection<|MERGE_RESOLUTION|>--- conflicted
+++ resolved
@@ -350,14 +350,10 @@
 	# Only pending data is read from the socket - the method doesn't wait for any outstanding server answers.
 	#
 	# Raises a kind of PG::Error if there was an error reading the data or if the socket is in a failure state.
-<<<<<<< HEAD
 	#
 	# The method doesn't verify that the server is still responding.
 	# To verify that the communication to the server works, it is recommended to use something like <tt>conn.exec('')</tt> instead.
-	def check_connection
-=======
 	def check_socket
->>>>>>> 77cc9e6a
 		while socket_io.wait_readable(0)
 			consume_input
 		end
@@ -835,11 +831,7 @@
 		# [+PQPING_NO_ATTEMPT+]
 		#   connection not attempted (bad params)
 		#
-<<<<<<< HEAD
-		# See also check_connection for a way to check the connection without doing any server communication.
-=======
 		# See also check_socket for a way to check the connection without doing any server communication.
->>>>>>> 77cc9e6a
 		def ping(*args)
 			if Fiber.respond_to?(:scheduler) && Fiber.scheduler
 				# Run PQping in a second thread to avoid blocking of the scheduler.
