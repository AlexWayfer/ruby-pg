--- conflicted
+++ resolved
@@ -433,13 +433,10 @@
 		# to unnecessary type conversions on server side.
 		Integer => [0, 'int8'],
 		Float => [0, 'float8'],
-<<<<<<< HEAD
+		BigDecimal => [0, 'numeric'],
 		# We use text format and no type OID for IPAddr, because setting the OID can lead
 		# to unnecessary inet/cidr conversions on the server side.
 		IPAddr => [0, 'inet'],
-=======
-		BigDecimal => [0, 'numeric'],
->>>>>>> 83379691
 		Array => :get_array_type,
 	}
 
