# -*- rspec -*-
#encoding: utf-8

require_relative '../helpers'

require 'timeout'
require 'socket'
require 'objspace'
require 'pg'

describe PG::Connection do

	it "should give account about memory usage" do
		expect( ObjectSpace.memsize_of(@conn) ).to be > DATA_OBJ_MEMSIZE
	end

	describe "#inspect", :without_transaction do
		it "should print host, port and user of a fresh connection, but not more" do
			expect( @conn.inspect ).to match(/<PG::Connection:[0-9a-fx]+ host=localhost port=#{@port} user=\w*>/)
		end

		it "should tell about finished connection" do
			conn = PG.connect(@conninfo)
			conn.finish
			expect( conn.inspect ).to match(/<PG::Connection:[0-9a-fx]+ finished>/)
		end

		it "should tell about connection status" do
			conn = PG::Connection.connect_start(@conninfo)
			expect( conn.inspect ).to match(/ status=CONNECTION_STARTED/)
		end

		it "should tell about pipeline mode", :postgresql_14 do
			@conn.enter_pipeline_mode
			expect( @conn.inspect ).to match(/ pipeline_status=PQ_PIPELINE_ON/)
		end

		it "should tell about transaction_status" do
			@conn.send_query "select 8"
			expect( @conn.inspect ).to match(/ transaction_status=PQTRANS_ACTIVE/)
		end

		it "should tell about nonblocking mode" do
			@conn.setnonblocking true
			expect( @conn.inspect ).to match(/ nonblocking=true/)
		end

		it "should tell about non UTF8 client encoding" do
			@conn.set_client_encoding "ISO-8859-1"
			expect( @conn.inspect ).to match(/ client_encoding=LATIN1/)
		end

		it "should tell about non default type_map_for_results" do
			@conn.type_map_for_results = PG::TypeMapByColumn.new([])
			expect( @conn.inspect ).to match(/ type_map_for_results=#<PG::TypeMapByColumn:[0-9a-fx]+>/)
		end

		it "should tell about non default type_map_for_queries" do
			@conn.type_map_for_queries = PG::TypeMapByColumn.new([])
			expect( @conn.inspect ).to match(/ type_map_for_queries=#<PG::TypeMapByColumn:[0-9a-fx]+>/)
		end

		it "should tell about encoder_for_put_copy_data" do
			@conn.encoder_for_put_copy_data = PG::TextEncoder::CopyRow.new
			expect( @conn.inspect ).to match(/ encoder_for_put_copy_data=#<PG::TextEncoder::CopyRow:[0-9a-fx]+>/)
		end

		it "should tell about decoder_for_get_copy_data" do
			@conn.decoder_for_get_copy_data = PG::TextDecoder::CopyRow.new
			expect( @conn.inspect ).to match(/ decoder_for_get_copy_data=#<PG::TextDecoder::CopyRow:[0-9a-fx]+>/)
		end
	end

	describe "PG::Connection#conninfo_parse" do
		it "encode and decode Hash to connection string to Hash" do
			hash = {
				:host => 'pgsql.example.com',
				:dbname => 'db01',
				'sslmode' => 'require',
				'service' => '',
				'password' => "\\ \t\n\"'",
			}
			optstring = described_class.connect_hash_to_string(hash)
			res = described_class.conninfo_parse(optstring).each_with_object({}){|h, o| o[h[:keyword].to_sym] = h[:val] if h[:val] }

			expect( res ).to eq( hash.transform_keys(&:to_sym) )
		end

		it "decode option string to Hash" do
			optstring = "host=overwritten host=c:\\\\pipe password = \\\\\\'\"  "
			res = described_class.conninfo_parse(optstring).each_with_object({}){|h, o| o[h[:keyword].to_sym] = h[:val] if h[:val] }

			expect( res ).to eq({
				host: 'c:\pipe',
				password: "\\'\"",
			})
		end

		it "can parse connection info strings kind of key=value" do
			ar = PG::Connection.conninfo_parse("user=auser  host=somehost  port=3334 dbname=db")
			expect( ar ).to be_kind_of( Array )
			expect( ar.first ).to be_kind_of( Hash )
			expect( ar.map{|a| a[:keyword] } ).to include( "dbname", "user", "password", "port" )
			expect( ar.map{|a| a[:val] } ).to include( "auser", "somehost", "3334", "db" )
		end

		it "can parse connection info strings kind of URI" do
			ar = PG::Connection.conninfo_parse("postgresql://auser@somehost:3334/db")
			expect( ar ).to be_kind_of( Array )
			expect( ar.first ).to be_kind_of( Hash )
			expect( ar.map{|a| a[:keyword] } ).to include( "dbname", "user", "password", "port" )
			expect( ar.map{|a| a[:val] } ).to include( "auser", "somehost", "3334", "db" )
		end

		it "can parse connection info strings with error" do
			expect{ PG::Connection.conninfo_parse("host='abc") }.to raise_error(PG::Error, /unterminated quoted string/)
			expect{ PG::Connection.conninfo_parse("host") }.to raise_error(PG::Error, /missing "=" after/)
		end
	end

	describe "PG::Connection#parse_connect_args" do
		it "shouldn't resolve absolute path in connection option string" do
			optstring = described_class.parse_connect_args(
				:host => '/var/socket'
			)
			expect( optstring ).to match( /(^|\s)host='\/var\/socket'/ )
			expect( optstring ).not_to match( /hostaddr/ )
		end

		it "shouldn't resolve Windows path in connection option string", :windows do
			optstring = described_class.parse_connect_args(
				:host => "C:\\pipe\\00"
			)
			expect( optstring ).to match( /(^|\s)host='C:\\\\pipe\\\\00'/ )
			expect( optstring ).not_to match( /hostaddr/ )
		end

		it "can create a connection option string from a Hash parameter" do
			optstring = described_class.parse_connect_args(
				:host => 'pgsql.example.com',
				:dbname => 'db01',
				'sslmode' => 'require',
				'hostaddr' => '1.2.3.4'
				)

			expect( optstring ).to be_a( String )
			expect( optstring ).to match( /(^|\s)host='pgsql.example.com'/ )
			expect( optstring ).to match( /(^|\s)dbname='db01'/ )
			expect( optstring ).to match( /(^|\s)sslmode='require'/ )
			expect( optstring ).to match( /(^|\s)hostaddr='1.2.3.4'/ )
		end

		it "can create a connection option string from positional parameters" do
			optstring = described_class.parse_connect_args( 'localhost', nil, '-c geqo=off', nil,
																						'sales' )

			expect( optstring ).to be_a( String )
			expect( optstring ).to match( /(^|\s)host='localhost'/ )
			expect( optstring ).to match( /(^|\s)dbname='sales'/ )
			expect( optstring ).to match( /(^|\s)options='-c geqo=off'/ )

			expect( optstring ).to_not match( /port=/ )
			expect( optstring ).to_not match( /tty=/ )
		end

		it "can create a connection option string from a mix of positional and hash parameters" do
			optstring = described_class.parse_connect_args( 'pgsql.example.com',
					:dbname => 'licensing', :user => 'jrandom',
					'hostaddr' => '1.2.3.4' )

			expect( optstring ).to be_a( String )
			expect( optstring ).to match( /(^|\s)host='pgsql.example.com'/ )
			expect( optstring ).to match( /(^|\s)dbname='licensing'/ )
			expect( optstring ).to match( /(^|\s)user='jrandom'/ )
			expect( optstring ).to match( /(^|\s)hostaddr='1.2.3.4'/ )
		end

		it "can create a connection option string from an option string and a hash" do
			optstring = described_class.parse_connect_args( 'dbname=original', :user => 'jrandom',
					'host' => 'www.ruby-lang.org,nonexisting-domaiiin.xyz,localhost' )

			expect( optstring ).to be_a( String )
			expect( optstring ).to match( /(^|\s)dbname='original'/ )
			expect( optstring ).to match( /(^|\s)user='jrandom'/ )
		end

		it "escapes single quotes and backslashes in connection parameters" do
			expect(
				described_class.parse_connect_args( password: "DB 'browser' \\" )
			).to match( /password='DB \\'browser\\' \\\\'/ )
		end

		let(:uri) { 'postgresql://user:pass@pgsql.example.com:222/db01?sslmode=require&hostaddr=4.3.2.1' }

		it "accepts an URI string" do
			string = described_class.parse_connect_args( uri )

			expect( string ).to be_a( String )
			expect( string ).to match( %r{^user='user' password='pass' dbname='db01' host='pgsql.example.com' hostaddr='4.3.2.1' port='222' sslmode='require' fallback_application_name} )
		end

		it "accepts an URI object" do
			string = described_class.parse_connect_args( URI.parse(uri) )

			expect( string ).to be_a( String )
			expect( string ).to match( %r{^user='user' password='pass' dbname='db01' host='pgsql.example.com' hostaddr='4.3.2.1' port='222' sslmode='require' fallback_application_name} )
		end

		it "accepts an URI and adds parameters from hash" do
			string = described_class.parse_connect_args( uri + "&fallback_application_name=testapp", :connect_timeout => 2 )

			expect( string ).to be_a( String )
			expect( string ).to match( %r{^user='user' password='pass' dbname='db01' host='pgsql.example.com' hostaddr='4.3.2.1' port='222' fallback_application_name='testapp' sslmode='require' connect_timeout='2'} )
		end

		it "accepts an URI with a non-standard domain socket directory" do
			string = described_class.parse_connect_args( 'postgresql://%2Fvar%2Flib%2Fpostgresql/dbname' )

			expect( string ).to be_a( String )
			expect( string ).to match( %r{^dbname='dbname' host='/var/lib/postgresql'} )

			string = described_class.
				parse_connect_args( 'postgresql:///dbname', :host => '/var/lib/postgresql' )

			expect( string ).to be_a( String )
			expect( string ).to match( %r{^dbname='dbname' host='/var/lib/postgresql'} )
		end

		it "connects with defaults if no connection parameters are given" do
			expect( described_class.parse_connect_args ).to match( /fallback_application_name='[^']+'/ )
		end

		it "connects successfully with connection string" do
			conninfo_with_colon_in_password = "host=localhost user=a port=555 dbname=test password=a:a"

			string = described_class.parse_connect_args( conninfo_with_colon_in_password )

			expect( string ).to be_a( String )
			expect( string ).to match( %r{(^|\s)user='a'} )
			expect( string ).to match( %r{(^|\s)password='a:a'} )
			expect( string ).to match( %r{(^|\s)host='localhost'} )
			expect( string ).to match( %r{(^|\s)port='555'} )
			expect( string ).to match( %r{(^|\s)dbname='test'} )
		end

		it "sets the fallback_application_name on new connections" do
			conn_string = PG::Connection.parse_connect_args( 'dbname=test' )

			conn_name = conn_string[ /application_name='(.*?)'/, 1 ]
			expect( conn_name ).to include( $0[0..10] )
			expect( conn_name ).to include( $0[-10..-1] )
			expect( conn_name.length ).to be <= 64
		end

		it "sets a shortened fallback_application_name on new connections" do
			old_0 = $0
			begin
				$0 = "/this/is/a/very/long/path/with/many/directories/to/our/beloved/ruby"
				conn_string = PG::Connection.parse_connect_args( 'dbname=test' )
				conn_name = conn_string[ /application_name='(.*?)'/, 1 ]
				expect( conn_name ).to include( $0[0..10] )
				expect( conn_name ).to include( $0[-10..-1] )
				expect( conn_name.length ).to be <= 64
			ensure
				$0 = old_0
			end
		end
	end

	it "connects successfully with connection string" do
		tmpconn = described_class.connect( @conninfo )
		expect( tmpconn.status ).to eq( PG::CONNECTION_OK )
		tmpconn.finish
	end

	it "connects using 7 arguments converted to strings" do
		tmpconn = described_class.connect( 'localhost', @port, nil, nil, :test, nil, nil )
		expect( tmpconn.status ).to eq( PG::CONNECTION_OK )
		tmpconn.finish
	end

	it "connects using a hash of connection parameters" do
		tmpconn = described_class.connect(
			:host => 'localhost',
			:port => @port,
			:dbname => :test)
		expect( tmpconn.status ).to eq( PG::CONNECTION_OK )
		tmpconn.finish
	end

	it "connects using a hash of optional connection parameters" do
		tmpconn = described_class.connect(
			:host => 'localhost',
			:port => @port,
			:dbname => :test,
			:keepalives => 1)
		expect( tmpconn.status ).to eq( PG::CONNECTION_OK )
		tmpconn.finish
	end

	it "raises an exception when connecting with an invalid number of arguments" do
		expect {
			described_class.connect( 1, 2, 3, 4, 5, 6, 7, 'the-extra-arg' )
		}.to raise_error do |error|
			expect( error ).to be_an( ArgumentError )
			expect( error.message ).to match( /extra positional parameter/i )
			expect( error.message ).to match( /8/ )
			expect( error.message ).to match( /the-extra-arg/ )
		end
	end

	it "emits a suitable error_message at connection errors" do
		skip("Will be fixed in postgresql-15 on Windows") if RUBY_PLATFORM=~/mingw|mswin/

				expect {
					described_class.connect(
		                              :host => 'localhost',
		                              :port => @port,
		                              :dbname => "non-existent")
				}.to raise_error do |error|
			expect( error ).to be_an( PG::ConnectionBad )
			expect( error.message ).to match( /database "non-existent" does not exist/i )
			expect( error.message.encoding ).to eq( Encoding::BINARY )
		end
	end

	it "times out after connect_timeout seconds" do
		TCPServer.open( 'localhost', 54320 ) do |serv|
			start_time = Time.now
			expect {
				described_class.connect(
																host: 'localhost',
																port: 54320,
																connect_timeout: 1,
																dbname: "test")
			}.to raise_error do |error|
				expect( error ).to be_an( PG::ConnectionBad )
				expect( error.message ).to match( /timeout expired/ )
				if PG.library_version >= 120000
					expect( error.message ).to match( /\"localhost\"/ )
					expect( error.message ).to match( /port 54320/ )
				end
			end

			expect( Time.now - start_time ).to be_between(1.9, 10).inclusive
		end
	end

	context "with multiple PostgreSQL servers", :without_transaction do
		before :all do
			@port_ro = @port + 1
			@dbms = PG::TestingHelpers::PostgresServer.new("read-only",
				port: @port_ro,
				postgresql_conf: "default_transaction_read_only=on"
			)
		end

		after :all do
			@dbms&.teardown
		end

		it "honors target_session_attrs requirements", :postgresql_10 do
			uri = "postgres://localhost:#{@port_ro},localhost:#{@port}/postgres?target_session_attrs=read-write"
			PG.connect(uri) do |conn|
				expect( conn.port ).to eq( @port )
			end

			uri = "postgres://localhost:#{@port_ro},localhost:#{@port}/postgres?target_session_attrs=any"
			PG.connect(uri) do |conn|
				expect( conn.port ).to eq( @port_ro )
			end
		end
	end

	it "stops hosts iteration on authentication errors", :without_transaction, :ipv6, :postgresql_10 do
		@conn.exec("DROP USER IF EXISTS testusermd5")
		@conn.exec("CREATE USER testusermd5 PASSWORD 'secret'")

		uri = "host=::1,::1,127.0.0.1 port=#{@port_down},#{@port},#{@port} dbname=postgres user=testusermd5 password=wrong"
		error_match = if RUBY_PLATFORM=~/mingw|mswin/
			# It's a long standing issue of libpq, that the error text is not correctly returned when both client and server are running on Windows.
			# Instead a "Connection refused" is retured.
			/authenti.*testusermd5|Connection refused|server closed the connection unexpectedly/i
		else
			/authenti.*testusermd5/i
		end
		expect { PG.connect(uri) }.to raise_error(error_match)

		uri = "host=::1,::1,127.0.0.1 port=#{@port_down},#{@port},#{@port} dbname=postgres user=testusermd5 password=secret"
		PG.connect(uri) do |conn|
			expect( conn.host ).to eq( "::1" )
			expect( conn.port ).to eq( @port )
		end

		uri = "host=::1,::1,127.0.0.1 port=#{@port_down},#{@port_down},#{@port} dbname=postgres user=testusermd5 password=wrong"
		PG.connect(uri) do |conn|
			expect( conn.host ).to eq( "127.0.0.1" )
			expect( conn.port ).to eq( @port )
		end
	end

	it "connects using URI with multiple hosts", :postgresql_12 do
		uri = "postgres://localhost:#{@port_down},127.0.0.1:#{@port}/test?keepalives=1"
		tmpconn = described_class.connect( uri )
		expect( tmpconn.status ).to eq( PG::CONNECTION_OK )
		expect( tmpconn.port ).to eq( @port )
		expect( tmpconn.host ).to eq( "127.0.0.1" )
		expect( tmpconn.hostaddr ).to match( /\A(::1|127\.0\.0\.1)\z/ )
		tmpconn.finish
	end

	it "connects using URI with IPv6 hosts", :postgresql_12, :ipv6 do
		uri = "postgres://localhost:#{@port},[::1]:#{@port},/test"
		tmpconn = described_class.connect( uri )
		expect( tmpconn.status ).to eq( PG::CONNECTION_OK )
		expect( tmpconn.host ).to eq( "localhost" )
		expect( tmpconn.hostaddr ).to match( /\A(::1|127\.0\.0\.1)\z/ )
		tmpconn.finish
	end

	it "connects using URI with UnixSocket host", :postgresql_12, :unix_socket do
		uri = "postgres://#{@unix_socket.gsub("/", "%2F")}:#{@port}/test"
		tmpconn = described_class.connect( uri )
		expect( tmpconn.status ).to eq( PG::CONNECTION_OK )
		expect( tmpconn.host ).to eq( @unix_socket )
		expect( tmpconn.hostaddr ).to eq( "" )
		tmpconn.finish
	end

	it "connects with environment variables" do
		skip("Is broken before postgresql-12 on Windows") if RUBY_PLATFORM=~/mingw|mswin/ && PG.library_version < 120000

		tmpconn = with_env_vars(PGHOST: "localhost", PGPORT: @port, PGDATABASE: "test") do
			described_class.connect
		end
		expect( tmpconn.status ).to eq( PG::CONNECTION_OK )
		expect( tmpconn.host ).to eq( "localhost" )
		tmpconn.finish
	end

	it "connects using Hash with multiple hosts", :postgresql_12 do
		tmpconn = described_class.connect( host: "#{@unix_socket}xx,127.0.0.1,localhost", port: @port, dbname: "test" )
		expect( tmpconn.status ).to eq( PG::CONNECTION_OK )
		expect( tmpconn.host ).to eq( "127.0.0.1" )
		expect( tmpconn.hostaddr ).to match( /\A127\.0\.0\.1\z/ )
		tmpconn.finish
	end

	%i[open new connect sync_connect async_connect setdb setdblogin].each do |meth|
		it "can call ##{meth} of a derived class" do
			klass = Class.new(described_class) do
				alias execute exec
			end
			klass.send(meth, @conninfo) do |conn|
				expect( conn ).to be_a_kind_of( klass )
				expect( conn.execute("SELECT 1") ).to be_a_kind_of( PG::Result )
			end
		end
	end

	it "can connect asynchronously" do
		tmpconn = described_class.connect_start( @conninfo )
		expect( tmpconn ).to be_a( described_class )

		wait_for_polling_ok(tmpconn)
		expect( tmpconn.status ).to eq( PG::CONNECTION_OK )
		tmpconn.finish
	end

	it "can connect asynchronously for the duration of a block" do
		conn = nil

		described_class.connect_start(@conninfo) do |tmpconn|
			expect( tmpconn ).to be_a( described_class )
			conn = tmpconn

			wait_for_polling_ok(tmpconn)
			expect( tmpconn.status ).to eq( PG::CONNECTION_OK )
		end

		expect( conn ).to be_finished()
	end

	context "with async established connection" do
		before :each do
			@conn2 = described_class.connect_start( @conninfo )
			wait_for_polling_ok(@conn2)
			expect( @conn2 ).to still_be_usable
		end

		after :each do
			expect( @conn2 ).to still_be_usable
			@conn2.close
		end

		it "conn.send_query and IO.select work" do
			@conn2.send_query("SELECT 1")
			res = wait_for_query_result(@conn2)
			expect( res.values ).to eq([["1"]])
		end

		it "conn.send_query and conn.block work" do
			@conn2.send_query("SELECT 2")
			@conn2.block
			res = @conn2.get_last_result
			expect( res.values ).to eq([["2"]])
		end

		it "conn.async_query works" do
			res = @conn2.async_query("SELECT 3")
			expect( res.values ).to eq([["3"]])
			expect( @conn2 ).to still_be_usable

			res = @conn2.query("SELECT 4")
		end

		it "can work with changing IO while connection setup", :postgresql_95 do
			# The file_no of the socket IO can change while connecting.
			# This can happen when alternative hosts are tried,
			# while GSS authentication
			# and when falling back to unencrypted in sslmode:prefer

			# Consume some file descriptors and free them while the connection is established.
			pipes = 100.times.map{ IO.pipe }
			Thread.new do
				pipes.reverse_each do |ios|
					ios.each(&:close)
					sleep 0.01
				end
			end

			# Connect with SSL, but use a wrong client cert, so that connection is aborted.
			# A second connection is then started with a new IO.
			# And since the pipes above were freed in the concurrent thread above, there is a high chance that it's a lower file descriptor than before.
			conn = PG.connect( @conninfo + " sslcert=tmp_test_specs/data/ruby-pg-ca-cert" )
			expect( conn.ssl_in_use? ).to be_falsey

			# The new connection should work even when the file descriptor has changed.
			res = conn.exec("SELECT 1")
			expect( res.values ).to eq([["1"]])

			conn.close
		end

		it "can use conn.reset_start to restart the connection" do
			ios = IO.pipe
			conn = described_class.connect_start( @conninfo )
			wait_for_polling_ok(conn)

			# Close the two pipe file descriptors, so that the file descriptor of
			# newly established connection is probably distinct from the previous one.
			ios.each(&:close)
			conn.reset_start
			wait_for_polling_ok(conn, :reset_poll)

			# The new connection should work even when the file descriptor has changed.
			conn.send_query("SELECT 1")
			res = wait_for_query_result(conn)
			expect( res.values ).to eq([["1"]])

			conn.close
		end

		it "should properly close a socket IO when GC'ed" do
			# This results in
			#    Errno::ENOTSOCK: An operation was attempted on something that is not a socket.
			# on Windows when rb_w32_unwrap_io_handle() isn't called in pgconn_gc_free().
			5.times do
				conn = described_class.connect( @conninfo )
				conn.socket_io.close
			end
			GC.start
			IO.pipe.each(&:close)
		end

		it "provides the server generated error message" do
			skip("Will be fixed in postgresql-15 on Windows") if RUBY_PLATFORM=~/mingw|mswin/

			conn = described_class.connect_start(
				:host => 'localhost',
				:port => @port,
				:dbname => "non-existent")
			wait_for_polling_ok(conn)

			msg = conn.error_message
			expect( msg ).to match( /database "non-existent" does not exist/i )
			expect( msg.encoding ).to eq( Encoding::BINARY )
		end
	end

	context "in nonblocking mode" do
		after :each do
			@conn.setnonblocking(false)
		end

		it "defaults to blocking" do
			expect( @conn.isnonblocking ).to eq(false)
			expect( @conn.nonblocking? ).to eq(false)
		end

		it "can set nonblocking" do
			expect( @conn.setnonblocking(true) ).to be_nil
			expect( @conn.isnonblocking ).to eq(true)
			expect( @conn.nonblocking? ).to eq(true)

			expect( @conn.setnonblocking(false) ).to be_nil
			expect( @conn.isnonblocking ).to eq(false)
			expect( @conn.nonblocking? ).to eq(false)
		end

		it "sets nonblocking for the connection only" do
			co2 = PG.connect(@conninfo)
			expect( co2.setnonblocking(true) ).to be_nil
			expect( co2.isnonblocking ).to eq(true)
			expect( @conn.isnonblocking ).to eq(false)
			co2.finish
		end

		it "can send query" do
			@conn.setnonblocking(true)

			@conn.send_query("SELECT 3")
			wait_for_flush(@conn)

			res = wait_for_query_result(@conn)
			expect( res.values ).to eq([["3"]])
		end

		it "can send query with params" do
			@conn.setnonblocking(true)

			data = "x" * 1000 * 1000 * 10
			@conn.send_query_params("SELECT LENGTH($1)", [data])
			wait_for_flush(@conn)

			res = wait_for_query_result(@conn)
			expect( res.values ).to eq([[data.length.to_s]])
		end

		it "rejects to send lots of COPY data" do
			unless RUBY_PLATFORM =~ /i386-mingw|x86_64-darwin|x86_64-linux/
				skip "this spec depends on out-of-memory condition in put_copy_data, which is not reliable on all platforms"
			end
			if RUBY_ENGINE == "truffleruby"
				skip "TcpGateSwitcher transfers wrong data on Truffleruby"
			end

			run_with_gate(200) do |conn, gate|
				conn.setnonblocking(true)

				res = nil
				conn.exec <<-EOSQL
					CREATE TEMP TABLE copytable (col1 TEXT);
				EOSQL

				conn.exec( "COPY copytable FROM STDOUT CSV" )
				gate.stop

				data = "x" * 1000 * 1000
				data << "\n"
				20000.times do |idx|
					res = conn.put_copy_data(data)
					break if res == false
				end
				expect( res ).to be_falsey

				gate.start
				conn.cancel
				conn.discard_results
			end
		end

		it "needs to flush data after send_query" do
<<<<<<< HEAD
			if RUBY_ENGINE == "truffleruby"
				skip "TcpGateSwitcher transfers wrong data on Truffleruby"
			end

			run_with_gate(60) do |conn, gate|
=======
			run_with_gate(200) do |conn, gate|
>>>>>>> cb249b40
				conn.setnonblocking(true)

				gate.stop
				data = "x" * 1000 * 1000 * 30
				res = conn.send_query_params("SELECT LENGTH($1)", [data])
				expect( res ).to be_nil

				res = conn.flush
				expect( res ).to be_falsey

				gate.start
				until conn.flush
					IO.select(nil, [conn.socket_io], [conn.socket_io], 10)
				end
				expect( conn.flush ).to be_truthy

				res = conn.get_last_result
				expect( res.values ).to eq( [[data.length.to_s]] )
			end
		end

		it "returns immediately from get_copy_data(nonblock=true)" do
			expect do
				@conn.copy_data( "COPY (SELECT generate_series(0,999), NULL UNION ALL SELECT 1000, pg_sleep(10)) TO STDOUT" ) do |res|
					res = nil
					1000.times do
						res = @conn.get_copy_data(true)
						break if res==false
					end
					@conn.cancel
					expect( res ).to be_falsey
					while @conn.get_copy_data
					end
				end
			end.to raise_error(PG::QueryCanceled){|err| expect(err).to have_attributes(connection: @conn) }
		end
	end

	it "raises proper error when sending fails" do
		conn = described_class.connect_start( '127.0.0.1', 54320, "", "", "me", "xxxx", "somedb" )
		expect{ conn.exec 'SELECT 1' }.to raise_error(PG::UnableToSend, /no connection/){|err| expect(err).to have_attributes(connection: conn) }
	end

	it "doesn't leave stale server connections after finish" do
		described_class.connect(@conninfo).finish
		sleep 0.5
		res = @conn.exec(%[SELECT COUNT(*) AS n FROM pg_stat_activity
							WHERE usename IS NOT NULL AND application_name != ''])
		# there's still the global @conn, but should be no more
		expect( res[0]['n'] ).to eq( '1' )
	end

	it "can retrieve it's connection parameters for the established connection" do
		expect( @conn.db ).to eq( "test" )
		expect( @conn.user ).to be_a_kind_of( String )
		expect( @conn.pass ).to eq( "" )
		expect( @conn.host ).to eq( "localhost" )
		expect( @conn.port ).to eq( @port )
		expect( @conn.tty ).to eq( "" )
		expect( @conn.options ).to eq( "" )
	end

	it "connects without port and then retrieves the default port" do
		gate = Helpers::TcpGateSwitcher.new(
				external_host: 'localhost',
				external_port: ENV['PGPORT'].to_i,
				internal_host: "127.0.0.1",
				internal_port: PG::DEF_PGPORT,
				debug: ENV['PG_DEBUG']=='1')

		PG.connect(host: "localhost",
				port: "",
				dbname: "test") do |conn|
			expect( conn.port ).to eq( PG::DEF_PGPORT )
		end

		PG.connect(hostaddr: "127.0.0.1",
				port: nil,
				dbname: "test") do |conn|
			expect( conn.port ).to eq( PG::DEF_PGPORT )
		end

		gate.finish
	rescue Errno::EADDRINUSE => err
		skip err.to_s
	end

	it "can retrieve hostaddr for the established connection", :postgresql_12 do
		expect( @conn.hostaddr ).to match( /^127\.0\.0\.1$|^::1$/ )
	end

	it "can set error verbosity" do
		old = @conn.set_error_verbosity( PG::PQERRORS_TERSE )
		new = @conn.set_error_verbosity( old )
		expect( new ).to eq( PG::PQERRORS_TERSE )
	end

	it "can set error context visibility", :postgresql_96 do
		old = @conn.set_error_context_visibility( PG::PQSHOW_CONTEXT_NEVER )
		new = @conn.set_error_context_visibility( old )
		expect( new ).to eq( PG::PQSHOW_CONTEXT_NEVER )
	end

	let(:expected_trace_output_pre_14) do
		%{
		To backend> Msg Q
		To backend> "SELECT 1 AS one"
		To backend> Msg complete, length 21
		From backend> T
		From backend (#4)> 28
		From backend (#2)> 1
		From backend> "one"
		From backend (#4)> 0
		From backend (#2)> 0
		From backend (#4)> 23
		From backend (#2)> 4
		From backend (#4)> -1
		From backend (#2)> 0
		From backend> D
		From backend (#4)> 11
		From backend (#2)> 1
		From backend (#4)> 1
		From backend (1)> 1
		From backend> C
		From backend (#4)> 13
		From backend> "SELECT 1"
		From backend> Z
		From backend (#4)> 5
		From backend> Z
		From backend (#4)> 5
		From backend> T
		}.gsub( /^\t{2}/, '' ).lstrip
	end

	let(:expected_trace_output) do
		%{
		TIMESTAMP	F	20	Query	 "SELECT 1 AS one"
		TIMESTAMP	B	28	RowDescription	 1 "one" 0 0 23 4 -1 0
		TIMESTAMP	B	11	DataRow	 1 1 '1'
		TIMESTAMP	B	13	CommandComplete	 "SELECT 1"
		TIMESTAMP	B	5	ReadyForQuery	 T
		}.gsub( /^\t{2}/, '' ).lstrip
	end

	it "trace and untrace client-server communication", :unix do
		# be careful to explicitly close files so that the
		# directory can be removed and we don't have to wait for
		# the GC to run.
		trace_file = TEST_DIRECTORY + "test_trace.out"
		trace_io = trace_file.open( 'w', 0600 )
		@conn.trace( trace_io )
		trace_io.close

		@conn.exec("SELECT 1 AS one")
		@conn.untrace

		@conn.exec("SELECT 2 AS two")

		trace_data = trace_file.read

		if PG.library_version >= 140000
			trace_data.gsub!( /\d{4}-\d{2}-\d{2} \d{2}:\d{2}:\d{2}.\d{6}/, 'TIMESTAMP' )

			expect( trace_data ).to eq( expected_trace_output )
		else
			# For async_exec the output will be different:
			#  From backend> Z
			#  From backend (#4)> 5
			# +From backend> Z
			# +From backend (#4)> 5
			#  From backend> T
			trace_data.sub!( /(From backend> Z\nFrom backend \(#4\)> 5\n){3}/m, '\\1\\1' )

			expect( trace_data ).to eq( expected_trace_output_pre_14 )
		end
	end

	it "allows a query to be cancelled" do
		start = Time.now
		@conn.set_notice_processor do |notice|
			@conn.cancel if notice =~ /foobar/
		end
		@conn.send_query "do $$ BEGIN RAISE NOTICE 'foobar'; PERFORM pg_sleep(10); END; $$ LANGUAGE plpgsql;"
		expect{ @conn.get_last_result }.to raise_error(PG::QueryCanceled){|err| expect(err).to have_attributes(connection: @conn) }
		expect( Time.now - start ).to be < 9.9
	end

	describe "#transaction" do

		it "automatically rolls back a transaction if an exception is raised" do
			# abort the per-example transaction so we can test our own
			@conn.exec( 'ROLLBACK' )
			@conn.exec( "CREATE TABLE pie ( flavor TEXT )" )

			begin
				expect {
					@conn.transaction do
						@conn.exec( "INSERT INTO pie VALUES ('rhubarb'), ('cherry'), ('schizophrenia')" )
						raise Exception, "Oh noes! All pie is gone!"
					end
				}.to raise_exception( Exception, /all pie is gone/i )

				res = @conn.exec( "SELECT * FROM pie" )
				expect( res.ntuples ).to eq( 0 )
			ensure
				@conn.exec( "DROP TABLE pie" )
			end
		end

		it "commits even if the block includes an early break/return" do
			# abort the per-example transaction so we can test our own
			@conn.exec( 'ROLLBACK' )
			@conn.exec( "CREATE TABLE pie ( flavor TEXT )" )

			begin
				@conn.transaction do
					@conn.exec( "INSERT INTO pie VALUES ('rhubarb'), ('cherry'), ('schizophrenia')" )
					# a prior version would neither commit nor rollback when the block included an early break/return
					break
				end

				# if the previous transaction committed, the result should be visible from another conn/transaction
				@conn2 = PG.connect(@conninfo)
				begin
					res = @conn2.exec( "SELECT * FROM pie" )
					expect( res.ntuples ).to eq( 3 )
				ensure
					@conn2.close
				end
			ensure
				@conn.exec( "DROP TABLE pie" )
			end
		end

		it "passes the connection to the block and returns the block result" do
			# abort the per-example transaction so we can test our own
			@conn.exec( 'ROLLBACK' )

			res = @conn.transaction do |co|
				expect( co ).to equal( @conn )
				"transaction result"
			end
			expect( res ).to eq( "transaction result" )
		end
	end

	describe "large objects" do

		it "not read past the end of a large object" do
			@conn.transaction do
				oid = @conn.lo_create( 0 )
				fd = @conn.lo_open( oid, PG::INV_READ|PG::INV_WRITE )
				expect( @conn.lo_write( fd, "foobar" ) ).to eq( 6 )
				expect( @conn.lo_read( fd, 10 ) ).to be_nil()
				expect( @conn.lo_lseek( fd, 0, PG::SEEK_SET ) ).to eq( 0 )
				expect( @conn.lo_read( fd, 10 ) ).to eq( 'foobar' )
				expect( @conn.lo_close( fd ) ).to be_nil
				expect( @conn.lo_unlink( oid ) ).to be_nil
			end
		end

		it "large object can handle big data", :unix_socket do
			# Using lo_write with > 300000 bytes on a UnixSocket connection in nonblocking mode results in the following error:
			#   PG::UnableToSend: unexpected response from server; first received character was "V"
			# This is because the lo_write call doesn't wait for the response of the server function, but sends the next command early, so that results overlap.
			# Switching to blocking mode as part of lo_* calls fixes this issue and is tested here.

			uri = "postgres://#{@unix_socket.gsub("/", "%2F")}:#{@port}/test"
			conn = described_class.connect( uri )

			bytes = Random.urandom(512000)
			oid = conn.lo_creat
			conn.transaction do
				fd = conn.lo_open( oid, PG::INV_WRITE )
				conn.lo_write( fd, bytes )
				expect( conn.lo_close( fd ) ).to be_nil
			end

			conn.transaction do
				fd = conn.lo_open( oid, PG::INV_READ )
				bytes2 = conn.lo_read( fd, bytes.bytesize )
				expect( bytes2 ).to eq( bytes )
				expect( conn.lo_close( fd ) ).to be_nil
			end
			expect( conn.lo_unlink( oid ) ).to be_nil
		ensure
			conn&.finish
		end
	end

	it "supports explicitly calling #exec_params" do
		@conn.exec( "CREATE TABLE students ( name TEXT, age INTEGER )" )
		@conn.exec_params( "INSERT INTO students VALUES( $1, $2 )", ['Wally', 8] )
		@conn.exec_params( "INSERT INTO students VALUES( $1, $2 )", ['Sally', 6] )
		@conn.exec_params( "INSERT INTO students VALUES( $1, $2 )", ['Dorothy', 4] )

		res = @conn.exec_params( "SELECT name FROM students WHERE age >= $1", [6] )
		expect( res.values ).to eq( [ ['Wally'], ['Sally'] ] )
	end

	it "supports hash form parameters for #exec_params" do
		hash_param_bin = { value: ["00ff"].pack("H*"), type: 17, format: 1 }
		hash_param_nil = { value: nil, type: 17, format: 1 }
		res = @conn.exec_params( "SELECT $1, $2",
					[ hash_param_bin, hash_param_nil ] )
		expect( res.values ).to eq( [["\\x00ff", nil]] )
		expect( result_typenames(res) ).to eq( ['bytea', 'bytea'] )
	end

	it "should work with arbitrary number of params" do
		begin
			3.step( 12, 0.2 ) do |exp|
				num_params = (2 ** exp).to_i
				sql = num_params.times.map{|n| "$#{n+1}::INT" }.join(",")
				params = num_params.times.to_a
				res = @conn.exec_params( "SELECT #{sql}", params )
				expect( res.nfields ).to eq( num_params )
				expect( res.values ).to eq( [num_params.times.map(&:to_s)] )
			end
		rescue PG::ProgramLimitExceeded
			# Stop silently if the server complains about too many params
		end
	end

	it "can wait for NOTIFY events" do
		@conn.exec( 'ROLLBACK' )
		@conn.exec( 'LISTEN woo' )

		t = Thread.new do
			begin
				conn = described_class.connect( @conninfo )
				sleep 0.1
				conn.exec( 'NOTIFY woo' )
			ensure
				conn.finish
			end
		end

		expect( @conn.wait_for_notify( 10 ) ).to eq( 'woo' )
		@conn.exec( 'UNLISTEN woo' )

		t.join
	end

	it "calls a block for NOTIFY events if one is given" do
		@conn.exec( 'ROLLBACK' )
		@conn.exec( 'LISTEN woo' )

		t = Thread.new do
			begin
				conn = described_class.connect( @conninfo )
				sleep 0.1
				conn.exec( 'NOTIFY woo' )
			ensure
				conn.finish
			end
		end

		eventpid = event = nil
		@conn.wait_for_notify( 10 ) {|*args| event, eventpid = args }
		expect( event ).to eq( 'woo' )
		expect( eventpid ).to be_an( Integer )

		@conn.exec( 'UNLISTEN woo' )

		t.join
	end

	it "doesn't collapse sequential notifications" do
		@conn.exec( 'ROLLBACK' )
		@conn.exec( 'LISTEN woo' )
		@conn.exec( 'LISTEN war' )
		@conn.exec( 'LISTEN woz' )

		begin
			conn = described_class.connect( @conninfo )
			conn.exec( 'NOTIFY woo' )
			conn.exec( 'NOTIFY war' )
			conn.exec( 'NOTIFY woz' )
		ensure
			conn.finish
		end

		channels = []
		3.times do
			channels << @conn.wait_for_notify( 2 )
		end

		expect( channels.size ).to eq( 3 )
		expect( channels ).to include( 'woo', 'war', 'woz' )

		@conn.exec( 'UNLISTEN woz' )
		@conn.exec( 'UNLISTEN war' )
		@conn.exec( 'UNLISTEN woo' )
	end

	it "returns notifications which are already in the queue before wait_for_notify is called " +
	   "without waiting for the socket to become readable" do
		@conn.exec( 'ROLLBACK' )
		@conn.exec( 'LISTEN woo' )

		begin
			conn = described_class.connect( @conninfo )
			conn.exec( 'NOTIFY woo' )
		ensure
			conn.finish
		end

		# Cause the notification to buffer, but not be read yet
		@conn.exec( 'SELECT 1' )

		expect( @conn.wait_for_notify( 10 ) ).to eq( 'woo' )
		@conn.exec( 'UNLISTEN woo' )
	end

	it "can receive notices while waiting for NOTIFY without exceeding the timeout" do
		retries = 20
		loop do
			@conn.get_last_result  # clear pending results
			expect( retries-=1 ).to be > 0

			notices = []
			lt = nil
			@conn.set_notice_processor do |msg|
				notices << [msg, Time.now - lt] if lt
				lt = Time.now
			end

			st = Time.now
			# Send two notifications while a query is running
			@conn.send_query <<-EOT
				DO $$ BEGIN
					RAISE NOTICE 'notice1';
					PERFORM pg_sleep(0.3);
					RAISE NOTICE 'notice2';
				END; $$ LANGUAGE plpgsql
			EOT

			# wait_for_notify recalculates the internal select() timeout after each all to set_notice_processor
			expect( @conn.wait_for_notify( 0.5 ) ).to be_nil
			et = Time.now

			# The notifications should have been delivered while (not after) the query is running.
			# Check this and retry otherwise.
			next unless notices.size == 1         # should have received one notice
			expect( notices.first[0] ).to match(/notice2/)
			next unless notices.first[1] >= 0.29  # should take at least the pg_sleep() duration
			next unless notices.first[1] < 0.49   # but should be shorter than the wait_for_notify() duration
			next unless et - st < 0.75            # total time should not exceed wait_for_notify() + pg_sleep() duration
			expect( et - st ).to be >= 0.49       # total time must be at least the wait_for_notify() duration
			break
		end
	end

	it "yields the result if block is given to exec" do
		rval = @conn.exec( "select 1234::int as a union select 5678::int as a" ) do |result|
			values = []
			expect( result ).to be_kind_of( PG::Result )
			expect( result.ntuples ).to eq( 2 )
			result.each do |tuple|
				values << tuple['a']
			end
			values
		end

		expect( rval.size ).to eq( 2 )
		expect( rval ).to include( '5678', '1234' )
	end

	it "correctly finishes COPY queries passed to #exec" do
		@conn.exec( "COPY (SELECT 1 UNION ALL SELECT 2) TO STDOUT" )

		results = []
		begin
			data = @conn.get_copy_data( true )
			if false == data
				@conn.block( 2.0 )
				data = @conn.get_copy_data( true )
			end
			results << data if data
		end until data.nil?

		expect( results.size ).to eq( 2 )
		expect( results ).to include( "1\n", "2\n" )
	end

	it "#get_result should send remaining data before waiting" do
		str = "abcd" * 2000 + "\n"
		@conn.exec( "CREATE TEMP TABLE copytable2 (col1 TEXT)" )
		@conn.exec( "COPY copytable2 FROM STDOUT" )

		1000.times do
			@conn.sync_put_copy_data(str)
		end
		@conn.sync_put_copy_end
		res = @conn.get_last_result
		expect( res.result_status ).to eq( PG::PGRES_COMMAND_OK )
	end

	describe "#copy_data" do
		it "can process #copy_data output queries" do
			rows = []
			res2 = @conn.copy_data( "COPY (SELECT 1 UNION ALL SELECT 2) TO STDOUT" ) do |res|
				expect( res.result_status ).to eq( PG::PGRES_COPY_OUT )
				expect( res.nfields ).to eq( 1 )
				while row=@conn.get_copy_data
					rows << row
				end
			end
			expect( rows ).to eq( ["1\n", "2\n"] )
			expect( res2.result_status ).to eq( PG::PGRES_COMMAND_OK )
			expect( @conn ).to still_be_usable
		end

		it "can handle incomplete #copy_data output queries" do
			expect {
				@conn.copy_data( "COPY (SELECT 1 UNION ALL SELECT 2) TO STDOUT" ) do |res|
					@conn.get_copy_data
				end
			}.to raise_error(PG::NotAllCopyDataRetrieved, /Not all/){|err| expect(err).to have_attributes(connection: @conn) }
			expect( @conn ).to still_be_usable
		end

		it "can handle client errors in #copy_data for output" do
			expect {
				@conn.copy_data( "COPY (SELECT 1 UNION ALL SELECT 2) TO STDOUT" ) do
					raise "boom"
				end
			}.to raise_error(RuntimeError, "boom")
			expect( @conn ).to still_be_usable
		end

		it "can handle client errors after all data is consumed in #copy_data for output" do
			expect {
				@conn.copy_data( "COPY (SELECT 1) TO STDOUT" ) do |res|
					while @conn.get_copy_data
					end
					raise "boom"
				end
			}.to raise_error(RuntimeError, "boom")
			expect( @conn ).to still_be_usable
		end

		it "can handle server errors in #copy_data for output" do
			@conn.exec "ROLLBACK"
			@conn.transaction do
				@conn.exec( "CREATE FUNCTION errfunc() RETURNS int AS $$ BEGIN RAISE 'test-error'; END; $$ LANGUAGE plpgsql;" )
				expect {
					@conn.copy_data( "COPY (SELECT errfunc()) TO STDOUT" ) do |res|
						while @conn.get_copy_data
						end
					end
				}.to raise_error(PG::Error, /test-error/){|err| expect(err).to have_attributes(connection: @conn) }
			end
			expect( @conn ).to still_be_usable
		end

		it "can process #copy_data input queries" do
			@conn.exec( "CREATE TEMP TABLE copytable (col1 TEXT)" )
			res2 = @conn.copy_data( "COPY copytable FROM STDOUT" ) do |res|
				expect( res.result_status ).to eq( PG::PGRES_COPY_IN )
				expect( res.nfields ).to eq( 1 )
				@conn.put_copy_data "1\n"
				@conn.put_copy_data "2\n"
			end
			expect( res2.result_status ).to eq( PG::PGRES_COMMAND_OK )

			expect( @conn ).to still_be_usable

			res = @conn.exec( "SELECT * FROM copytable ORDER BY col1" )
			expect( res.values ).to eq( [["1"], ["2"]] )
		end

		it "can process #copy_data input queries with lots of data" do
			str = "abcd" * 2000 + "\n"
			@conn.exec( "CREATE TEMP TABLE copytable2 (col1 TEXT)" )
			@conn.copy_data( "COPY copytable2 FROM STDOUT" ) do |res|
				1000.times do
					@conn.put_copy_data(str)
				end
			end
			expect( @conn ).to still_be_usable

			res = @conn.exec( "SELECT COUNT(*) FROM copytable2" )
			expect( res.values ).to eq( [["1000"]] )
			res = @conn.exec( "SELECT * FROM copytable2 LIMIT 1" )
			expect( res.values ).to eq( [[str.chomp]] )
		end

		it "can handle client errors in #copy_data for input" do
			@conn.exec "ROLLBACK"
			@conn.transaction do
				@conn.exec( "CREATE TEMP TABLE copytable (col1 TEXT)" )
				expect {
					@conn.copy_data( "COPY copytable FROM STDOUT" ) do |res|
						raise "boom"
					end
				}.to raise_error(RuntimeError, "boom")
			end

			expect( @conn ).to still_be_usable
		end

		it "can handle server errors in #copy_data for input" do
			@conn.exec "ROLLBACK"
			@conn.transaction do
				@conn.exec( "CREATE TEMP TABLE copytable (col1 INT)" )
				expect {
					@conn.copy_data( "COPY copytable FROM STDOUT" ) do |res|
						@conn.put_copy_data "xyz\n"
					end
				}.to raise_error(PG::Error, /invalid input syntax for .*integer/){|err| expect(err).to have_attributes(connection: @conn) }
			end
			expect( @conn ).to still_be_usable
		end

		it "gracefully handle SQL statements while in #copy_data for input" do
			@conn.exec "ROLLBACK"
			@conn.transaction do
				@conn.exec( "CREATE TEMP TABLE copytable (col1 INT)" )
				expect {
					@conn.copy_data( "COPY copytable FROM STDOUT" ) do |res|
						@conn.exec "SELECT 1"
					end
				}.to raise_error(PG::Error, /no COPY in progress/){|err| expect(err).to have_attributes(connection: @conn) }
			end
			expect( @conn ).to still_be_usable
		end

		it "gracefully handle SQL statements while in #copy_data for output" do
			@conn.exec "ROLLBACK"
			@conn.transaction do
				expect {
					@conn.copy_data( "COPY (VALUES(1), (2)) TO STDOUT" ) do |res|
						@conn.exec "SELECT 3"
					end
				}.to raise_error(PG::Error, /no COPY in progress/){|err| expect(err).to have_attributes(connection: @conn) }
			end
			expect( @conn ).to still_be_usable
		end

		it "should raise an error for non copy statements in #copy_data" do
			expect {
				@conn.copy_data( "SELECT 1" ){}
			}.to raise_error(ArgumentError, /no COPY/)

			expect( @conn ).to still_be_usable
		end

		it "#copy_data raises error in nonblocking mode" do
			@conn.setnonblocking(true)
			expect {
				@conn.copy_data( "COPY copytable FROM STDOUT" )
			}.to raise_error(PG::NotInBlockingMode){|err| expect(err).to have_attributes(connection: @conn) }
			@conn.setnonblocking(false)
		end
	end

	it "described_class#block shouldn't block a second thread" do
		start = Time.now
		t = Thread.new do
			@conn.send_query( "select pg_sleep(3)" )
			@conn.block
		end

		sleep 0.5
		expect( t ).to be_alive()
		@conn.cancel
		expect( t.value ).to be_truthy
		expect( (Time.now - start) ).to be < 3
	end

	it "described_class#block should allow a timeout" do
		@conn.send_query( "select pg_sleep(100)" )

		start = Time.now
		res = @conn.block( 0.3 )
		finish = Time.now
		@conn.cancel

		expect( res ).to be_falsey
		expect( (finish - start) ).to be_between( 0.2, 99 ).exclusive
	end

	it "can return the default connection options" do
		expect( described_class.conndefaults ).to be_a( Array )
		expect( described_class.conndefaults ).to all( be_a(Hash) )
		expect( described_class.conndefaults[0] ).to include( :keyword, :label, :dispchar, :dispsize )
		expect( @conn.conndefaults ).to eq( described_class.conndefaults )
	end

	it "can return the default connection options as a Hash" do
		expect( described_class.conndefaults_hash ).to be_a( Hash )
		expect( described_class.conndefaults_hash ).to include( :user, :password, :dbname, :host, :port )
		expect( ['5432', '54321', @port.to_s] ).to include( described_class.conndefaults_hash[:port] )
		expect( @conn.conndefaults_hash ).to eq( described_class.conndefaults_hash )
	end

	it "can return the connection's connection options" do
		expect( @conn.conninfo ).to be_a( Array )
		expect( @conn.conninfo ).to all( be_a(Hash) )
		expect( @conn.conninfo[0] ).to include( :keyword, :label, :dispchar, :dispsize )
	end


	it "can return the connection's connection options as a Hash" do
		expect( @conn.conninfo_hash ).to be_a( Hash )
		expect( @conn.conninfo_hash ).to include( :user, :password, :connect_timeout, :dbname, :host )
		expect( @conn.conninfo_hash[:dbname] ).to eq( 'test' )
	end

	describe "connection information related to SSL" do

		it "can retrieve connection's ssl state", :postgresql_95 do
			expect( @conn.ssl_in_use? ).to be true
		end

		it "can retrieve connection's ssl attribute_names", :postgresql_95 do
			expect( @conn.ssl_attribute_names ).to be_a(Array)
		end

		it "can retrieve a single ssl connection attribute", :postgresql_95 do
			expect( @conn.ssl_attribute('dbname') ).to eq( nil )
			expect( @conn.ssl_attribute('protocol') ).to match( /^TLSv/ )
			expect( @conn.ssl_attribute('key_bits') ).to match( /^\d+$/ )
		end

		it "can retrieve all connection's ssl attributes", :postgresql_95 do
			expect( @conn.ssl_attributes ).to be_a_kind_of( Hash )
		end
	end


	it "honors the connect_timeout connection parameter" do
		conn = PG.connect( port: @port, dbname: 'test', connect_timeout: 11 )
		begin
			expect( conn.conninfo_hash[:connect_timeout] ).to eq( "11" )
		ensure
			conn.finish
		end
	end

	describe "deprecated password encryption method" do
		it "can encrypt password for a given user" do
			expect( described_class.encrypt_password("postgres", "postgres") ).to match( /\S+/ )
		end

		it "raises an appropriate error if either of the required arguments is not valid" do
			expect {
				described_class.encrypt_password( nil, nil )
			}.to raise_error( TypeError )
			expect {
				described_class.encrypt_password( "postgres", nil )
			}.to raise_error( TypeError )
			expect {
				described_class.encrypt_password( nil, "postgres" )
			}.to raise_error( TypeError )
		end
	end

	describe "password encryption method", :postgresql_10 do
		it "can encrypt without algorithm" do
			expect( @conn.encrypt_password("postgres", "postgres") ).to match( /\S+/ )
			expect( @conn.encrypt_password("postgres", "postgres", nil) ).to match( /\S+/ )
		end

		it "can encrypt with algorithm" do
			expect( @conn.encrypt_password("postgres", "postgres", "md5") ).to match( /md5\S+/i )
			expect( @conn.encrypt_password("postgres", "postgres", "scram-sha-256") ).to match( /SCRAM-SHA-256\S+/i )
		end

		it "raises an appropriate error if either of the required arguments is not valid" do
			expect {
				@conn.encrypt_password( nil, nil )
			}.to raise_error( TypeError )
			expect {
				@conn.encrypt_password( "postgres", nil )
			}.to raise_error( TypeError )
			expect {
				@conn.encrypt_password( nil, "postgres" )
			}.to raise_error( TypeError )
			expect {
				@conn.encrypt_password( "postgres", "postgres", :invalid )
			}.to raise_error( TypeError )
			expect {
				@conn.encrypt_password( "postgres", "postgres", "invalid" )
			}.to raise_error( PG::Error, /unrecognized/ )
		end
	end


	it "allows fetching a column of values from a result by column number" do
		res = @conn.exec( 'VALUES (1,2),(2,3),(3,4)' )
		expect( res.column_values( 0 ) ).to eq( %w[1 2 3] )
		expect( res.column_values( 1 ) ).to eq( %w[2 3 4] )
	end


	it "allows fetching a column of values from a result by field name" do
		res = @conn.exec( 'VALUES (1,2),(2,3),(3,4)' )
		expect( res.field_values( 'column1' ) ).to eq( %w[1 2 3] )
		expect( res.field_values( 'column2' ) ).to eq( %w[2 3 4] )
	end


	it "raises an error if selecting an invalid column index" do
		res = @conn.exec( 'VALUES (1,2),(2,3),(3,4)' )
		expect {
			res.column_values( 20 )
		}.to raise_error( IndexError )
	end


	it "raises an error if selecting an invalid field name" do
		res = @conn.exec( 'VALUES (1,2),(2,3),(3,4)' )
		expect {
			res.field_values( 'hUUuurrg' )
		}.to raise_error( IndexError )
	end


	it "raises an error if column index is not a number" do
		res = @conn.exec( 'VALUES (1,2),(2,3),(3,4)' )
		expect {
			res.column_values( 'hUUuurrg' )
		}.to raise_error( TypeError )
	end


	it "handles server close while asynchronous connect" do
		serv = TCPServer.new( '127.0.0.1', 54320 )
		conn = described_class.connect_start( '127.0.0.1', 54320, "", "", "me", "xxxx", "somedb" )
		expect( [PG::PGRES_POLLING_WRITING, PG::CONNECTION_OK] ).to include conn.connect_poll
		select( nil, [conn.socket_io], nil, 0.2 )
		serv.close
		if conn.connect_poll == PG::PGRES_POLLING_READING
			select( [conn.socket_io], nil, nil, 0.2 )
		end
		expect( conn.connect_poll ).to eq( PG::PGRES_POLLING_FAILED )
	end

	describe "#discard_results" do

		it "discards previous results" do
			@conn.send_query( "select 1" )
			expect( @conn.discard_results ).to eq( true )
			@conn.send_query( "select 41 as one" )
			res = @conn.get_last_result
			expect( res.to_a ).to eq( [{ 'one' => '41' }] )
		end

		it "returns nil when in idle state", :without_transaction do
			expect( @conn.discard_results ).to eq( nil )

			@conn.transaction do
				expect( @conn.discard_results ).to eq( nil )
			end

			@conn.transaction do
				@conn.send_query( "WRONG COMMAND" )
				@conn.get_result
				@conn.get_result

				expect( @conn.discard_results ).to be_nil
			end
		end

		it "returns false on connection failures" do
			conn = PG.connect(@conninfo)
			conn.send_query("select pg_terminate_backend(pg_backend_pid());")
			expect( conn.discard_results ).to eq( false )
		end
	end

	it "discards previous results (if any) before waiting on #exec" do
		@conn.send_query( "select 1" )
		res = @conn.exec( "select 42 as one" )
		expect( res.to_a ).to eq( [{ 'one' => '42' }] )
	end

	it "discards previous errors before waiting on #exec", :without_transaction do
		@conn.send_query( "ERROR" )
		res = @conn.exec( "select 43 as one" )
		expect( res.to_a ).to eq( [{ 'one' => '43' }] )
	end

	it "calls the block if one is provided to #exec" do
		result = nil
		@conn.exec( "select 47 as one" ) do |pg_res|
			result = pg_res[0]
		end
		expect( result ).to eq( { 'one' => '47' } )
	end

	it "carries the connection in case of connection errors" do
		conn = PG.connect(@conninfo)
		expect {
			conn.exec("select pg_terminate_backend(pg_backend_pid());")
		}.to raise_error(PG::Error, /connection has been closed|terminating connection|server closed the connection unexpectedly/i){|err| expect(err).to have_attributes(connection: conn) }
	end

	it "raises a rescue-able error if #finish is called twice", :without_transaction do
		conn = PG.connect( @conninfo )

		conn.finish
		expect { conn.finish }.to raise_error( PG::ConnectionBad, /connection is closed/i ){|err| expect(err).to have_attributes(connection: conn) }
	end

	it "can use conn.reset to restart the connection" do
		ios = IO.pipe
		conn = PG.connect( @conninfo )

		# Close the two pipe file descriptors, so that the file descriptor of
		# newly established connection is probably distinct from the previous one.
		ios.each(&:close)
		res = conn.reset
		expect( res ).to eq( conn )

		# The new connection should work even when the file descriptor has changed.
		expect( conn.exec("SELECT 1").values ).to eq([["1"]])
		conn.close
	end

	it "closes the IO fetched from #socket_io when the connection is closed", :without_transaction do
		conn = PG.connect( @conninfo )
		io = conn.socket_io
		conn.finish
		expect( io ).to be_closed()
		expect { conn.socket_io }.to raise_error( PG::ConnectionBad, /connection is closed/i ){|err| expect(err).to have_attributes(connection: conn) }
	end

	it "closes the IO fetched from #socket_io when the connection is reset", :without_transaction do
		conn = PG.connect( @conninfo )
		io = conn.socket_io
		conn.reset
		expect( io ).to be_closed()
		expect( conn.socket_io ).to_not equal( io )
		conn.finish
	end

	it "consume_input should raise ConnectionBad for a closed connection" do
		serv = TCPServer.new( '127.0.0.1', 54320 )
		conn = described_class.connect_start( '127.0.0.1', 54320, "", "", "me", "xxxx", "somedb" )
		while [PG::CONNECTION_STARTED, PG::CONNECTION_MADE].include?(conn.connect_poll)
			sleep 0.1
		end
		serv.close
		expect{ conn.consume_input }.to raise_error(PG::ConnectionBad, /server closed the connection unexpectedly/){|err| expect(err).to have_attributes(connection: conn) }
		expect{ conn.consume_input }.to raise_error(PG::ConnectionBad, /can't get socket descriptor|connection not open/){|err| expect(err).to have_attributes(connection: conn) }
	end

	it "calls the block supplied to wait_for_notify with the notify payload if it accepts " +
			"any number of arguments" do

		@conn.exec( 'ROLLBACK' )
		@conn.exec( 'LISTEN knees' )

		conn = described_class.connect( @conninfo )
		conn.exec( %Q{NOTIFY knees, 'skirt and boots'} )
		conn.finish

		event, pid, msg = nil
		@conn.wait_for_notify( 10 ) do |*args|
			event, pid, msg = *args
		end
		@conn.exec( 'UNLISTEN knees' )

		expect( event ).to eq( 'knees' )
		expect( pid ).to be_a_kind_of( Integer )
		expect( msg ).to eq( 'skirt and boots' )
	end

	it "accepts nil as the timeout in #wait_for_notify " do
		@conn.exec( 'ROLLBACK' )
		@conn.exec( 'LISTEN knees' )

		conn = described_class.connect( @conninfo )
		conn.exec( %Q{NOTIFY knees} )
		conn.finish

		event, pid = nil
		@conn.wait_for_notify( nil ) do |*args|
			event, pid = *args
		end
		@conn.exec( 'UNLISTEN knees' )

		expect( event ).to eq( 'knees' )
		expect( pid ).to be_a_kind_of( Integer )
	end

	it "sends nil as the payload if the notification wasn't given one" do
		@conn.exec( 'ROLLBACK' )
		@conn.exec( 'LISTEN knees' )

		conn = described_class.connect( @conninfo )
		conn.exec( %Q{NOTIFY knees} )
		conn.finish

		payload = :notnil
		@conn.wait_for_notify( nil ) do |*args|
			payload = args[ 2 ]
		end
		@conn.exec( 'UNLISTEN knees' )

		expect( payload ).to be_nil()
	end

	it "calls the block supplied to wait_for_notify with the notify payload if it accepts " +
			"two arguments" do

		@conn.exec( 'ROLLBACK' )
		@conn.exec( 'LISTEN knees' )

		conn = described_class.connect( @conninfo )
		conn.exec( %Q{NOTIFY knees, 'skirt and boots'} )
		conn.finish

		event, pid, msg = nil
		@conn.wait_for_notify( 10 ) do |arg1, arg2|
			event, pid, msg = arg1, arg2
		end
		@conn.exec( 'UNLISTEN knees' )

		expect( event ).to eq( 'knees' )
		expect( pid ).to be_a_kind_of( Integer )
		expect( msg ).to be_nil()
	end

	it "calls the block supplied to wait_for_notify with the notify payload if it " +
			"doesn't accept arguments" do

		@conn.exec( 'ROLLBACK' )
		@conn.exec( 'LISTEN knees' )

		conn = described_class.connect( @conninfo )
		conn.exec( %Q{NOTIFY knees, 'skirt and boots'} )
		conn.finish

		notification_received = false
		@conn.wait_for_notify( 10 ) do
			notification_received = true
		end
		@conn.exec( 'UNLISTEN knees' )

		expect( notification_received ).to be_truthy()
	end

	it "calls the block supplied to wait_for_notify with the notify payload if it accepts " +
			"three arguments" do

		@conn.exec( 'ROLLBACK' )
		@conn.exec( 'LISTEN knees' )

		conn = described_class.connect( @conninfo )
		conn.exec( %Q{NOTIFY knees, 'skirt and boots'} )
		conn.finish

		event, pid, msg = nil
		@conn.wait_for_notify( 10 ) do |arg1, arg2, arg3|
			event, pid, msg = arg1, arg2, arg3
		end
		@conn.exec( 'UNLISTEN knees' )

		expect( event ).to eq( 'knees' )
		expect( pid ).to be_a_kind_of( Integer )
		expect( msg ).to eq( 'skirt and boots' )
	end

	context "server ping", :without_transaction do

		it "pings successfully with connection string" do
			ping = described_class.ping(@conninfo)
			expect( ping ).to eq( PG::PQPING_OK )
		end

		it "pings using 7 arguments converted to strings" do
			ping = described_class.ping('localhost', @port, nil, nil, :test, nil, nil)
			expect( ping ).to eq( PG::PQPING_OK )
		end

		it "pings using a hash of connection parameters" do
			ping = described_class.ping(
				:host => 'localhost',
				:port => @port,
				:dbname => :test)
			expect( ping ).to eq( PG::PQPING_OK )
		end

		it "returns correct response when ping connection cannot be established" do
			ping = described_class.ping(
				:host => 'localhost',
				:port => 9999,
				:dbname => :test)
			expect( ping ).to eq( PG::PQPING_NO_RESPONSE )
		end

		it "returns error when ping connection arguments are wrong" do
			ping = described_class.ping('localhost', 'localhost', nil, nil, :test, nil, nil)
			expect( ping ).to_not eq( PG::PQPING_OK )
		end

		it "returns correct response when ping connection arguments are wrong" do
			ping = described_class.ping(
				:host => 'localhost',
				:invalid_option => 9999,
				:dbname => :test)
			expect( ping ).to eq( PG::PQPING_NO_ATTEMPT )
		end

	end

	describe "set_single_row_mode" do

		it "raises an error when called at the wrong time" do
			expect {
				@conn.set_single_row_mode
			}.to raise_error(PG::Error){|err| expect(err).to have_attributes(connection: @conn) }
		end

		it "should work in single row mode" do
			@conn.send_query( "SELECT generate_series(1,10)" )
			@conn.set_single_row_mode

			results = []
			loop do
				@conn.block
				res = @conn.get_result or break
				results << res
			end
			expect( results.length ).to eq( 11 )
			results[0..-2].each do |res|
				expect( res.result_status ).to eq( PG::PGRES_SINGLE_TUPLE )
				values = res.field_values('generate_series')
				expect( values.length ).to eq( 1 )
				expect( values.first.to_i ).to be > 0
			end
			expect( results.last.result_status ).to eq( PG::PGRES_TUPLES_OK )
			expect( results.last.ntuples ).to eq( 0 )
		end

		it "should receive rows before entire query is finished" do
			@conn.send_query( "SELECT generate_series(0,999), NULL UNION ALL SELECT 1000, pg_sleep(10);" )
			@conn.set_single_row_mode

			start_time = Time.now
			res = @conn.get_result
			res.check

			expect( (Time.now - start_time) ).to be < 9
			expect( res.values ).to eq([["0", nil]])
			@conn.cancel
		end

		it "should receive rows before entire query fails" do
			@conn.exec( "CREATE FUNCTION errfunc() RETURNS int AS $$ BEGIN RAISE 'test-error'; END; $$ LANGUAGE plpgsql;" )
			@conn.send_query( "SELECT generate_series(0,999), NULL UNION ALL SELECT 1000, errfunc();" )
			@conn.set_single_row_mode

			first_result = nil
			expect do
				loop do
					res = @conn.get_result or break
					res.check
					first_result ||= res
				end
			end.to raise_error(PG::Error){|err| expect(err).to have_attributes(connection: @conn) }
			expect( first_result.kind_of?(PG::Result) ).to be_truthy
			expect( first_result.result_status ).to eq( PG::PGRES_SINGLE_TUPLE )
		end

	end

	context "pipeline mode", :postgresql_14 do

		describe "pipeline_status" do
			it "can enter and exit the pipeline mode" do
				@conn.enter_pipeline_mode
				expect( @conn.pipeline_status ).to eq( PG::PQ_PIPELINE_ON )
				@conn.exit_pipeline_mode
				expect( @conn.pipeline_status ).to eq( PG::PQ_PIPELINE_OFF )
			end
		end

		describe "enter_pipeline_mode" do
			it "does nothing if already in pipeline mode" do
				@conn.enter_pipeline_mode
				@conn.enter_pipeline_mode
				expect( @conn.pipeline_status ).to eq( PG::PQ_PIPELINE_ON )
			end

			it "raises an error when called with pending results" do
				@conn.send_query_params "select 1", []
				expect {
					@conn.enter_pipeline_mode
				}.to raise_error(PG::Error){|err| expect(err).to have_attributes(connection: @conn) }
				@conn.get_last_result
			end
		end

		describe "exit_pipeline_mode" do
			it "does nothing if not in pipeline mode" do
				@conn.exit_pipeline_mode
				expect( @conn.pipeline_status ).to eq( PG::PQ_PIPELINE_OFF )
			end

			it "raises an error when called with pending results" do
				@conn.enter_pipeline_mode
				@conn.send_query_params "select 1", []
				expect {
					@conn.exit_pipeline_mode
				}.to raise_error(PG::Error){|err| expect(err).to have_attributes(connection: @conn) }
				@conn.pipeline_sync
				@conn.get_last_result
			end
		end

		describe "pipeline_sync" do
			it "sends a sync message" do
				@conn.enter_pipeline_mode
				@conn.send_query_params "select 6", []
				@conn.pipeline_sync
				expect( @conn.get_result.result_status ).to eq( PG::PGRES_TUPLES_OK )
				expect( @conn.get_result ).to be_nil
				expect( @conn.get_result.result_status ).to eq( PG::PGRES_PIPELINE_SYNC )
				expect( @conn.get_result ).to be_nil
				expect( @conn.get_result ).to be_nil
				@conn.exit_pipeline_mode
			end

			it "raises an error when not in pipeline mode" do
				expect {
					@conn.pipeline_sync
				}.to raise_error(PG::Error){|err| expect(err).to have_attributes(connection: @conn) }
			end
		end

		describe "send_flush_request" do
			it "flushs all results" do
				@conn.enter_pipeline_mode
				@conn.send_query_params "select 1", []
				@conn.send_flush_request
				@conn.flush
				expect( @conn.get_result.result_status ).to eq( PG::PGRES_TUPLES_OK )
				expect( @conn.get_result ).to be_nil
				expect( @conn.get_result ).to be_nil
			end

			it "raises an error when called with pending results" do
				@conn.send_query_params "select 1", []
				expect {
					@conn.send_flush_request
				}.to raise_error(PG::Error){|err| expect(err).to have_attributes(connection: @conn) }
			end
		end

		describe "get_last_result" do
			it "delivers PGRES_PIPELINE_SYNC" do
				@conn.enter_pipeline_mode
				@conn.send_query_params "select 6", []
				@conn.pipeline_sync
				expect( @conn.get_last_result.values ).to eq( [["6"]] )
				expect( @conn.get_last_result.result_status ).to eq( PG::PGRES_PIPELINE_SYNC )
				@conn.exit_pipeline_mode
			end

			it "raises an error for PGRES_PIPELINE_ABORT" do
				@conn.enter_pipeline_mode
				@conn.send_query_params("garbage", [])
				@conn.send_query_params("SELECT 7", [])
				@conn.pipeline_sync
				begin
					@conn.get_last_result
				rescue PG::SyntaxError => err1
				end
				expect( err1.result.result_status ).to eq( PG::PGRES_FATAL_ERROR )
				begin
					@conn.get_last_result
				rescue PG::UnableToSend => err2
				end
				expect( err2.result.result_status ).to eq( PG::PGRES_PIPELINE_ABORTED )
				expect( @conn.pipeline_status ).to eq( PG::PQ_PIPELINE_ABORTED )
				expect( @conn.get_last_result.result_status ).to eq( PG::PGRES_PIPELINE_SYNC )
				@conn.exit_pipeline_mode
			end
		end
	end

	context "multinationalization support" do

		describe "rubyforge #22925: m17n support" do
			it "should return results in the same encoding as the client (iso-8859-1)" do
				@conn.internal_encoding = 'iso8859-1'
				res = @conn.exec_params("VALUES ('fantasia')", [], 0)
				out_string = res[0]['column1']
				expect( out_string ).to eq( 'fantasia' )
				expect( out_string.encoding ).to eq( Encoding::ISO8859_1 )
			end

			it "should return results in the same encoding as the client (utf-8)" do
				@conn.internal_encoding = 'utf-8'
				res = @conn.exec_params("VALUES ('世界線航跡蔵')", [], 0)
				out_string = res[0]['column1']
				expect( out_string ).to eq( '世界線航跡蔵' )
				expect( out_string.encoding ).to eq( Encoding::UTF_8 )
			end

			it "should return results in the same encoding as the client (EUC-JP)" do
				@conn.internal_encoding = 'EUC-JP'
				stmt = "VALUES ('世界線航跡蔵')".encode('EUC-JP')
				res = @conn.exec_params(stmt, [], 0)
				out_string = res[0]['column1']
				expect( out_string ).to eq( '世界線航跡蔵'.encode('EUC-JP') )
				expect( out_string.encoding ).to eq( Encoding::EUC_JP )
			end

			it "returns the results in the correct encoding even if the client_encoding has " +
			   "changed since the results were fetched" do
				@conn.internal_encoding = 'EUC-JP'
				stmt = "VALUES ('世界線航跡蔵')".encode('EUC-JP')
				res = @conn.exec_params(stmt, [], 0)
				@conn.internal_encoding = 'utf-8'
				out_string = res[0]['column1']
				expect( out_string ).to eq( '世界線航跡蔵'.encode('EUC-JP') )
				expect( out_string.encoding ).to eq( Encoding::EUC_JP )
			end

			it "the connection should return ASCII-8BIT when it's set to SQL_ASCII" do
				@conn.exec "SET client_encoding TO SQL_ASCII"
				expect( @conn.internal_encoding ).to eq( Encoding::ASCII_8BIT )
			end

			it "the connection should use the BINARY encoding when it's set to JOHAB" do
				@conn.set_client_encoding "JOHAB"
				val = @conn.exec("SELECT chr(x'3391'::int)").values[0][0]
				expect( val.encoding ).to eq( Encoding::BINARY )
				expect( val.unpack("H*")[0] ).to eq( "dc65" )
			end

			it "can retrieve server encoding as text" do
				enc = @conn.parameter_status "server_encoding"
				expect( enc ).to eq( "UTF8" )
			end

			it "can retrieve server encoding as ruby encoding" do
				expect( @conn.external_encoding ).to eq( Encoding::UTF_8 )
			end

			it "uses the client encoding for escaped string" do
				original = "Möhre to 'scape".encode( "utf-16be" )
				@conn.set_client_encoding( "euc_jp" )
				escaped  = @conn.escape( original )
				expect( escaped.encoding ).to eq( Encoding::EUC_JP )
				expect( escaped ).to eq( "Möhre to ''scape".encode(Encoding::EUC_JP) )
			end

			it "uses the client encoding for escaped literal" do
				original = "Möhre to 'scape".encode( "utf-16be" )
				@conn.set_client_encoding( "euc_jp" )
				escaped  = @conn.escape_literal( original )
				expect( escaped.encoding ).to eq( Encoding::EUC_JP )
				expect( escaped ).to eq( "'Möhre to ''scape'".encode(Encoding::EUC_JP) )
			end

			it "uses the client encoding for escaped identifier" do
				original = "Möhre to 'scape".encode( "utf-16le" )
				@conn.set_client_encoding( "euc_jp" )
				escaped  = @conn.escape_identifier( original )
				expect( escaped.encoding ).to eq( Encoding::EUC_JP )
				expect( escaped ).to eq( "\"Möhre to 'scape\"".encode(Encoding::EUC_JP) )
			end

			it "uses the client encoding for quote_ident" do
				original = "Möhre to 'scape".encode( "utf-16le" )
				@conn.set_client_encoding( "euc_jp" )
				escaped  = @conn.quote_ident( original )
				expect( escaped.encoding ).to eq( Encoding::EUC_JP )
				expect( escaped ).to eq( "\"Möhre to 'scape\"".encode(Encoding::EUC_JP) )
			end

			it "uses the previous string encoding for escaped string" do
				original = "Möhre to 'scape".encode( "iso-8859-1" )
				@conn.set_client_encoding( "euc_jp" )
				escaped  = described_class.escape( original )
				expect( escaped.encoding ).to eq( Encoding::ISO8859_1 )
				expect( escaped ).to eq( "Möhre to ''scape".encode(Encoding::ISO8859_1) )
			end

			it "uses the previous string encoding for quote_ident" do
				original = "Möhre to 'scape".encode( "iso-8859-1" )
				@conn.set_client_encoding( "euc_jp" )
				escaped  = described_class.quote_ident( original )
				expect( escaped.encoding ).to eq( Encoding::ISO8859_1 )
				expect( escaped.encode ).to eq( "\"Möhre to 'scape\"".encode(Encoding::ISO8859_1) )
			end

			it "raises appropriate error if set_client_encoding is called with invalid arguments" do
				expect { @conn.set_client_encoding( "invalid" ) }.to raise_error(PG::Error, /invalid value/){|err| expect(err).to have_attributes(connection: @conn) }
				expect { @conn.set_client_encoding( :invalid ) }.to raise_error(TypeError)
				expect { @conn.set_client_encoding( nil ) }.to raise_error(TypeError)
			end

		end

		describe "respect and convert character encoding of input strings" do
			before :each do
				@conn.internal_encoding = __ENCODING__
			end

			it "should convert query string and parameters to #exec_params" do
				r = @conn.exec_params("VALUES( $1, $2, $1=$2, 'grün')".encode("utf-16le"),
				                  ['grün'.encode('utf-16be'), 'grün'.encode('iso-8859-1')])
				expect( r.values ).to eq( [['grün', 'grün', 't', 'grün']] )
			end

			it "should convert query string to #exec" do
				r = @conn.exec("SELECT 'grün'".encode("utf-16be"))
				expect( r.values ).to eq( [['grün']] )
			end

			it "should convert strings and parameters to #prepare and #exec_prepared" do
				@conn.prepare("weiß1".encode("utf-16be"), "VALUES( $1, $2, $1=$2, 'grün')".encode("cp850"))
				r = @conn.exec_prepared("weiß1".encode("utf-32le"),
				                ['grün'.encode('cp936'), 'grün'.encode('utf-16le')])
				expect( r.values ).to eq( [['grün', 'grün', 't', 'grün']] )
			end

			it "should convert strings to #describe_prepared" do
				@conn.prepare("weiß2", "VALUES(123)")
				r = @conn.describe_prepared("weiß2".encode("utf-16be"))
				expect( r.nfields ).to eq( 1 )
			end

			it "should convert strings to #describe_portal" do
				@conn.exec "DECLARE cörsör CURSOR FOR VALUES(1,2,3)"
				r = @conn.describe_portal("cörsör".encode("utf-16le"))
				expect( r.nfields ).to eq( 3 )
			end

			it "should convert query string to #send_query" do
				@conn.send_query("VALUES('grün')".encode("utf-16be"))
				expect( @conn.get_last_result.values ).to eq( [['grün']] )
			end

			it "should convert query string and parameters to #send_query_params" do
				@conn.send_query_params("VALUES( $1, $2, $1=$2, 'grün')".encode("utf-16le"),
				                  ['grün'.encode('utf-32be'), 'grün'.encode('iso-8859-1')])
				expect( @conn.get_last_result.values ).to eq( [['grün', 'grün', 't', 'grün']] )
			end

			it "should convert strings and parameters to #send_prepare and #send_query_prepared" do
				@conn.send_prepare("weiß3".encode("iso-8859-1"), "VALUES( $1, $2, $1=$2, 'grün')".encode("utf-16be"))
				@conn.get_last_result
				@conn.send_query_prepared("weiß3".encode("utf-32le"),
				                ['grün'.encode('utf-16le'), 'grün'.encode('iso-8859-1')])
				expect( @conn.get_last_result.values ).to eq( [['grün', 'grün', 't', 'grün']] )
			end

			it "should convert strings to #send_describe_prepared" do
				@conn.prepare("weiß4", "VALUES(123)")
				@conn.send_describe_prepared("weiß4".encode("utf-16be"))
				expect( @conn.get_last_result.nfields ).to eq( 1 )
			end

			it "should convert strings to #send_describe_portal" do
				@conn.exec "DECLARE cörsör CURSOR FOR VALUES(1,2,3)"
				@conn.send_describe_portal("cörsör".encode("utf-16le"))
				expect( @conn.get_last_result.nfields ).to eq( 3 )
			end

			it "should convert error string to #put_copy_end" do
				@conn.exec( "CREATE TEMP TABLE copytable (col1 TEXT)" )
				@conn.exec( "COPY copytable FROM STDIN" )
				@conn.put_copy_end("grün".encode("utf-16be"))
				expect( @conn.get_result.error_message ).to match(/grün/)
				@conn.get_result
			end
		end

		it "rejects command strings with zero bytes" do
			expect{ @conn.exec( "SELECT 1;\x00" ) }.to raise_error(ArgumentError, /null byte/)
			expect{ @conn.exec_params( "SELECT 1;\x00", [] ) }.to raise_error(ArgumentError, /null byte/)
			expect{ @conn.prepare( "abc\x00", "SELECT 1;" ) }.to raise_error(ArgumentError, /null byte/)
			expect{ @conn.prepare( "abc", "SELECT 1;\x00" ) }.to raise_error(ArgumentError, /null byte/)
			expect{ @conn.exec_prepared( "abc\x00", [] ) }.to raise_error(ArgumentError, /null byte/)
			expect{ @conn.describe_prepared( "abc\x00" ) }.to raise_error(ArgumentError, /null byte/)
			expect{ @conn.describe_portal( "abc\x00" ) }.to raise_error(ArgumentError, /null byte/)
			expect{ @conn.send_query( "SELECT 1;\x00" ) }.to raise_error(ArgumentError, /null byte/)
			expect{ @conn.send_query_params( "SELECT 1;\x00", [] ) }.to raise_error(ArgumentError, /null byte/)
			expect{ @conn.send_prepare( "abc\x00", "SELECT 1;" ) }.to raise_error(ArgumentError, /null byte/)
			expect{ @conn.send_prepare( "abc", "SELECT 1;\x00" ) }.to raise_error(ArgumentError, /null byte/)
			expect{ @conn.send_query_prepared( "abc\x00", [] ) }.to raise_error(ArgumentError, /null byte/)
			expect{ @conn.send_describe_prepared( "abc\x00" ) }.to raise_error(ArgumentError, /null byte/)
			expect{ @conn.send_describe_portal( "abc\x00" ) }.to raise_error(ArgumentError, /null byte/)
		end

		it "rejects query params with zero bytes" do
			expect{ @conn.exec_params( "SELECT 1;\x00", ["ab\x00"] ) }.to raise_error(ArgumentError, /null byte/)
			expect{ @conn.exec_prepared( "abc\x00", ["ab\x00"] ) }.to raise_error(ArgumentError, /null byte/)
			expect{ @conn.send_query_params( "SELECT 1;\x00", ["ab\x00"] ) }.to raise_error(ArgumentError, /null byte/)
			expect{ @conn.send_query_prepared( "abc\x00", ["ab\x00"] ) }.to raise_error(ArgumentError, /null byte/)
		end

		it "rejects string with zero bytes in escape" do
			expect{ @conn.escape( "ab\x00cd" ) }.to raise_error(ArgumentError, /null byte/)
		end

		it "rejects string with zero bytes in escape_literal" do
			expect{ @conn.escape_literal( "ab\x00cd" ) }.to raise_error(ArgumentError, /null byte/)
		end

		it "rejects string with zero bytes in escape_identifier" do
			expect{ @conn.escape_identifier( "ab\x00cd" ) }.to raise_error(ArgumentError, /null byte/)
		end

		it "rejects string with zero bytes in quote_ident" do
			expect{ described_class.quote_ident( "ab\x00cd" ) }.to raise_error(ArgumentError, /null byte/)
		end

		it "rejects Array with string with zero bytes" do
			original = ["xyz", "2\x00"]
			expect{ described_class.quote_ident( original ) }.to raise_error(ArgumentError, /null byte/)
		end

		it "can quote bigger strings with quote_ident" do
			original = "'01234567\"" * 100
			escaped = described_class.quote_ident( original )
			expect( escaped ).to eq( "\"" + original.gsub("\"", "\"\"") + "\"" )
		end

		it "can quote Arrays with quote_ident" do
			original = "'01234567\""
			escaped = described_class.quote_ident( [original]*3 )
			expected = ["\"" + original.gsub("\"", "\"\"") + "\""] * 3
			expect( escaped ).to eq( expected.join(".") )
		end

		it "will raise a TypeError for invalid arguments to quote_ident" do
			expect{ described_class.quote_ident( nil ) }.to raise_error(TypeError)
			expect{ described_class.quote_ident( [nil] ) }.to raise_error(TypeError)
			expect{ described_class.quote_ident( [['a']] ) }.to raise_error(TypeError)
		end

		describe "Ruby 1.9.x default_internal encoding" do

			it "honors the Encoding.default_internal if it's set and the synchronous interface is used", :without_transaction do
				@conn.transaction do |txn_conn|
					txn_conn.internal_encoding = Encoding::ISO8859_1
					txn_conn.exec( "CREATE TABLE defaultinternaltest ( foo text )" )
					txn_conn.exec( "INSERT INTO defaultinternaltest VALUES ('Grün und Weiß')" )
				end

				begin
					prev_encoding = Encoding.default_internal
					Encoding.default_internal = Encoding::ISO8859_2

					conn = PG.connect( @conninfo )
					expect( conn.internal_encoding ).to eq( Encoding::ISO8859_2 )
					res = conn.exec( "SELECT foo FROM defaultinternaltest" )
					expect( res[0]['foo'].encoding ).to eq( Encoding::ISO8859_2 )
				ensure
					conn.exec( "DROP TABLE defaultinternaltest" )
					conn.finish if conn
					Encoding.default_internal = prev_encoding
				end
			end

			it "allows users of the async interface to set the client_encoding to the default_internal" do
				begin
					prev_encoding = Encoding.default_internal
					Encoding.default_internal = Encoding::KOI8_R

					@conn.set_default_encoding

					expect( @conn.internal_encoding ).to eq( Encoding::KOI8_R )
				ensure
					Encoding.default_internal = prev_encoding
				end
			end

		end


		it "encodes exception messages with the connection's encoding (#96)", :without_transaction do
			# Use a new connection so the client_encoding isn't set outside of this example
			conn = PG.connect( @conninfo )
			conn.client_encoding = 'iso-8859-15'

			conn.transaction do
				conn.exec "CREATE TABLE foo (bar TEXT)"

				begin
					query = "INSERT INTO foo VALUES ('Côte d'Ivoire')".encode( 'iso-8859-15' )
					conn.exec( query )
				rescue => err
					expect( err.message.encoding ).to eq( Encoding::ISO8859_15 )
				else
					fail "No exception raised?!"
				end
			end

			conn.finish if conn
		end

		it "handles clearing result in or after set_notice_receiver" do
			r = nil
			@conn.set_notice_receiver do |result|
				r = result
				expect( r.cleared? ).to eq(false)
			end
			@conn.exec "do $$ BEGIN RAISE NOTICE 'foo'; END; $$ LANGUAGE plpgsql;"
			sleep 0.2
			expect( r ).to be_a( PG::Result )
			expect( r.cleared? ).to eq(true)
			expect( r.autoclear? ).to eq(true)
			r.clear
			@conn.set_notice_receiver
		end

		it "receives properly encoded messages in the notice callbacks" do
			[:receiver, :processor].each do |kind|
				notices = []
				@conn.internal_encoding = 'utf-8'
				if kind == :processor
					@conn.set_notice_processor do |msg|
						notices << msg
					end
				else
					@conn.set_notice_receiver do |result|
						notices << result.error_message
					end
				end

				3.times do
					@conn.exec "do $$ BEGIN RAISE NOTICE '世界線航跡蔵'; END; $$ LANGUAGE plpgsql;"
				end

				expect( notices.length ).to eq( 3 )
				notices.each do |notice|
					expect( notice ).to match( /^NOTICE:.*世界線航跡蔵/ )
					expect( notice.encoding ).to eq( Encoding::UTF_8 )
				end
				@conn.set_notice_receiver
				@conn.set_notice_processor
			end
		end

		it "receives properly encoded text from wait_for_notify", :without_transaction do
			@conn.internal_encoding = 'utf-8'
			@conn.exec( 'LISTEN "Möhre"' )
			@conn.exec( %Q{NOTIFY "Möhre", '世界線航跡蔵'} )
			event, pid, msg = nil
			@conn.wait_for_notify( 10 ) do |*args|
				event, pid, msg = *args
			end
			@conn.exec( 'UNLISTEN "Möhre"' )

			expect( event ).to eq( "Möhre" )
			expect( event.encoding ).to eq( Encoding::UTF_8 )
			expect( pid ).to be_a_kind_of(Integer)
			expect( msg ).to eq( '世界線航跡蔵' )
			expect( msg.encoding ).to eq( Encoding::UTF_8 )
		end

		it "returns properly encoded text from notifies", :without_transaction do
			@conn.internal_encoding = 'utf-8'
			@conn.exec( 'LISTEN "Möhre"' )
			@conn.exec( %Q{NOTIFY "Möhre", '世界線航跡蔵'} )
			@conn.exec( 'UNLISTEN "Möhre"' )

			notification = @conn.notifies
			expect( notification[:relname] ).to eq( "Möhre" )
			expect( notification[:relname].encoding ).to eq( Encoding::UTF_8 )
			expect( notification[:extra] ).to eq( '世界線航跡蔵' )
			expect( notification[:extra].encoding ).to eq( Encoding::UTF_8 )
			expect( notification[:be_pid] ).to be > 0
		end
	end

	describe "type casting" do
		it "should raise an error on invalid param mapping" do
			expect{
				@conn.exec_params( "SELECT 1", [], nil, :invalid )
			}.to raise_error(TypeError)
		end

		it "should return nil if no type mapping is set" do
			expect( @conn.type_map_for_queries ).to be_kind_of(PG::TypeMapAllStrings)
			expect( @conn.type_map_for_results ).to be_kind_of(PG::TypeMapAllStrings)
		end

		it "shouldn't type map params unless requested" do
			if @conn.server_version < 100000
				expect{
					@conn.exec_params( "SELECT $1", [5] )
				}.to raise_error(PG::IndeterminateDatatype){|err| expect(err).to have_attributes(connection: @conn) }
			else
				# PostgreSQL-10 maps to TEXT type (OID 25)
				expect( @conn.exec_params( "SELECT $1", [5] ).ftype(0)).to eq(25)
			end
		end

		it "should raise an error on invalid encoder to put_copy_data" do
			expect{
				@conn.put_copy_data [1], :invalid
			}.to raise_error(TypeError)
		end

		it "can type cast parameters to put_copy_data with explicit encoder" do
			tm = PG::TypeMapByColumn.new [nil]
			row_encoder = PG::TextEncoder::CopyRow.new type_map: tm

			@conn.exec( "CREATE TEMP TABLE copytable (col1 TEXT)" )
			@conn.copy_data( "COPY copytable FROM STDOUT" ) do |res|
				@conn.put_copy_data [1], row_encoder
				@conn.put_copy_data ["2"], row_encoder
			end

			@conn.copy_data( "COPY copytable FROM STDOUT", row_encoder ) do |res|
				@conn.put_copy_data [3]
				@conn.put_copy_data ["4"]
			end

			res = @conn.exec( "SELECT * FROM copytable ORDER BY col1" )
			expect( res.values ).to eq( [["1"], ["2"], ["3"], ["4"]] )
		end

		context "with default query type map" do
			before :each do
				@conn2 = described_class.new(@conninfo)
				tm = PG::TypeMapByClass.new
				tm[Integer] = PG::TextEncoder::Integer.new oid: 20
				@conn2.type_map_for_queries = tm

				row_encoder = PG::TextEncoder::CopyRow.new type_map: tm
				@conn2.encoder_for_put_copy_data = row_encoder
			end
			after :each do
				@conn2.close
			end

			it "should respect a type mapping for params and it's OID and format code" do
				res = @conn2.exec_params( "SELECT $1", [5] )
				expect( res.values ).to eq( [["5"]] )
				expect( res.ftype(0) ).to eq( 20 )
			end

			it "should return the current type mapping" do
				expect( @conn2.type_map_for_queries ).to be_kind_of(PG::TypeMapByClass)
			end

			it "should work with arbitrary number of params in conjunction with type casting" do
				begin
					3.step( 12, 0.2 ) do |exp|
						num_params = (2 ** exp).to_i
						sql = num_params.times.map{|n| "$#{n+1}" }.join(",")
						params = num_params.times.to_a
						res = @conn2.exec_params( "SELECT #{sql}", params )
						expect( res.nfields ).to eq( num_params )
						expect( res.values ).to eq( [num_params.times.map(&:to_s)] )
					end
				rescue PG::ProgramLimitExceeded
					# Stop silently as soon the server complains about too many params
				end
			end

			it "can process #copy_data input queries with row encoder and respects character encoding" do
				@conn2.exec( "CREATE TEMP TABLE copytable (col1 TEXT)" )
				@conn2.copy_data( "COPY copytable FROM STDOUT" ) do |res|
					@conn2.put_copy_data [1]
					@conn2.put_copy_data ["Möhre".encode("utf-16le")]
				end

				res = @conn2.exec( "SELECT * FROM copytable ORDER BY col1" )
				expect( res.values ).to eq( [["1"], ["Möhre"]] )
			end
		end

		context "with default result type map" do
			before :each do
				@conn2 = described_class.new(@conninfo)
				tm = PG::TypeMapByOid.new
				tm.add_coder PG::TextDecoder::Integer.new oid: 23, format: 0
				@conn2.type_map_for_results = tm

				row_decoder = PG::TextDecoder::CopyRow.new
				@conn2.decoder_for_get_copy_data = row_decoder
			end
			after :each do
				@conn2.close
			end

			it "should respect a type mapping for result" do
				res = @conn2.exec_params( "SELECT $1::INT", ["5"] )
				expect( res.values ).to eq( [[5]] )
			end

			it "should return the current type mapping" do
				expect( @conn2.type_map_for_results ).to be_kind_of(PG::TypeMapByOid)
			end

			it "should work with arbitrary number of params in conjunction with type casting" do
				begin
					3.step( 12, 0.2 ) do |exp|
						num_params = (2 ** exp).to_i
						sql = num_params.times.map{|n| "$#{n+1}::INT" }.join(",")
						params = num_params.times.to_a
						res = @conn2.exec_params( "SELECT #{sql}", params )
						expect( res.nfields ).to eq( num_params )
						expect( res.values ).to eq( [num_params.times.to_a] )
					end
				rescue PG::ProgramLimitExceeded
					# Stop silently as soon the server complains about too many params
				end
			end

			it "can process #copy_data output with row decoder and respects character encoding" do
				@conn2.internal_encoding = Encoding::ISO8859_1
				rows = []
				@conn2.copy_data( "COPY (VALUES('1'), ('Möhre')) TO STDOUT".encode("utf-16le") ) do |res|
					while row=@conn2.get_copy_data
						rows << row
					end
				end
				expect( rows.last.last.encoding ).to eq( Encoding::ISO8859_1 )
				expect( rows ).to eq( [["1"], ["Möhre".encode("iso-8859-1")]] )
			end

			it "can type cast #copy_data output with explicit decoder" do
				tm = PG::TypeMapByColumn.new [PG::TextDecoder::Integer.new]
				row_decoder = PG::TextDecoder::CopyRow.new type_map: tm
				rows = []
				@conn.copy_data( "COPY (SELECT 1 UNION ALL SELECT 2) TO STDOUT", row_decoder ) do |res|
					while row=@conn.get_copy_data
						rows << row
					end
				end
				@conn.copy_data( "COPY (SELECT 3 UNION ALL SELECT 4) TO STDOUT" ) do |res|
					while row=@conn.get_copy_data( false, row_decoder )
						rows << row
					end
				end
				expect( rows ).to eq( [[1], [2], [3], [4]] )
			end
		end
	end

	describe :field_name_type do
		before :each do
			@conn2 = PG.connect(@conninfo)
		end
		after :each do
			@conn2.close
		end

		it "uses string field names per default" do
			expect(@conn2.field_name_type).to eq(:string)
		end

		it "can set string field names" do
			@conn2.field_name_type = :string
			expect(@conn2.field_name_type).to eq(:string)
			res = @conn2.exec("SELECT 1 as az")
			expect(res.field_name_type).to eq(:string)
			expect(res.fields).to eq(["az"])
		end

		it "can set symbol field names" do
			@conn2.field_name_type = :symbol
			expect(@conn2.field_name_type).to eq(:symbol)
			res = @conn2.exec("SELECT 1 as az")
			expect(res.field_name_type).to eq(:symbol)
			expect(res.fields).to eq([:az])
		end

		it "can't set invalid values" do
			expect{ @conn2.field_name_type = :sym }.to raise_error(ArgumentError, /invalid argument :sym/)
			expect{ @conn2.field_name_type = "symbol" }.to raise_error(ArgumentError, /invalid argument "symbol"/)
		end
	end

	describe "deprecated forms of methods" do
		if PG::VERSION < "2"
			it "should forward exec to exec_params" do
				res = @conn.exec("VALUES($1::INT)", [7]).values
				expect(res).to eq( [["7"]] )
				res = @conn.exec("VALUES($1::INT)", [7], 1).values
				expect(res).to eq( [[[7].pack("N")]] )
				res = @conn.exec("VALUES(8)", [], 1).values
				expect(res).to eq( [[[8].pack("N")]] )
			end

			it "should forward exec_params to exec" do
				res = @conn.exec_params("VALUES(3); VALUES(4)").values
				expect(res).to eq( [["4"]] )
				res = @conn.exec_params("VALUES(3); VALUES(4)", nil).values
				expect(res).to eq( [["4"]] )
				res = @conn.exec_params("VALUES(3); VALUES(4)", nil, nil).values
				expect(res).to eq( [["4"]] )
				res = @conn.exec_params("VALUES(3); VALUES(4)", nil, 1).values
				expect(res).to eq( [["4"]] )
				res = @conn.exec_params("VALUES(3); VALUES(4)", nil, nil, nil).values
				expect(res).to eq( [["4"]] )
				expect{
					@conn.exec_params("VALUES(3); VALUES(4)", nil, nil, nil, nil).values
				}.to raise_error(ArgumentError)
			end

			it "should forward send_query to send_query_params" do
				@conn.send_query("VALUES($1)", [5])
				expect(@conn.get_last_result.values).to eq( [["5"]] )
			end

			it "should respond_to socket", :unix do
				expect( @conn.socket ).to eq( @conn.socket_io.fileno )
			end
		else
			# Method forwarding removed by PG::VERSION >= "2"
			it "shouldn't forward exec to exec_params" do
				expect do
					@conn.exec("VALUES($1::INT)", [7])
				end.to raise_error(ArgumentError)
			end

			it "shouldn't forward exec_params to exec" do
				expect do
					@conn.exec_params("VALUES(3); VALUES(4)")
				end.to raise_error(ArgumentError)
			end

			it "shouldn't forward send_query to send_query_params" do
				expect do
					@conn.send_query("VALUES($1)", [5])
				end.to raise_error(ArgumentError)
			end

			it "shouldn't forward async_exec_params to async_exec" do
				expect do
					@conn.async_exec_params("VALUES(1)")
				end.to raise_error(ArgumentError)
			end

			it "shouldn't respond_to socket" do
				expect do
					@conn.socket
				end.to raise_error(ArgumentError)
			end
		end

		it "shouldn't forward send_query_params to send_query" do
			expect{ @conn.send_query_params("VALUES(4)").values }
				.to raise_error(ArgumentError)
			expect{ @conn.send_query_params("VALUES(4)", nil).values }
				.to raise_error(TypeError)
		end
	end
end<|MERGE_RESOLUTION|>--- conflicted
+++ resolved
@@ -671,15 +671,11 @@
 		end
 
 		it "needs to flush data after send_query" do
-<<<<<<< HEAD
 			if RUBY_ENGINE == "truffleruby"
 				skip "TcpGateSwitcher transfers wrong data on Truffleruby"
 			end
 
-			run_with_gate(60) do |conn, gate|
-=======
 			run_with_gate(200) do |conn, gate|
->>>>>>> cb249b40
 				conn.setnonblocking(true)
 
 				gate.stop
